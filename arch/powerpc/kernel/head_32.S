--- conflicted
+++ resolved
@@ -306,16 +306,6 @@
 	. = 0x300
 	DO_KVM  0x300
 DataAccess:
-<<<<<<< HEAD
-	EXCEPTION_PROLOG handle_dar_dsisr=1
-	get_and_save_dar_dsisr_on_stack	r4, r5, r11
-BEGIN_MMU_FTR_SECTION
-#ifdef CONFIG_PPC_KUAP
-	andis.	r0, r5, (DSISR_BAD_FAULT_32S | DSISR_DABRMATCH | DSISR_PROTFAULT)@h
-#else
-	andis.	r0, r5, (DSISR_BAD_FAULT_32S | DSISR_DABRMATCH)@h
-#endif
-=======
 #ifdef CONFIG_VMAP_STACK
 	mtspr	SPRN_SPRG_SCRATCH0,r10
 	mfspr	r10, SPRN_SPRG_THREAD
@@ -357,7 +347,6 @@
 #else
 	andis.	r0, r5, (DSISR_BAD_FAULT_32S | DSISR_DABRMATCH)@h
 #endif
->>>>>>> 2c523b34
 	bne	handle_page_fault_tramp_2	/* if not, try to put a PTE */
 	rlwinm	r3, r5, 32 - 15, 21, 21		/* DSISR_STORE -> _PAGE_RW */
 	bl	hash_page
@@ -365,10 +354,7 @@
 FTR_SECTION_ELSE
 	b	handle_page_fault_tramp_2
 ALT_MMU_FTR_SECTION_END_IFSET(MMU_FTR_HPTE_TABLE)
-<<<<<<< HEAD
-=======
 #endif	/* CONFIG_VMAP_STACK */
->>>>>>> 2c523b34
 
 /* Instruction access exception. */
 	. = 0x400
@@ -719,9 +705,6 @@
 
 	. = 0x3000
 
-<<<<<<< HEAD
-handle_page_fault_tramp_1:
-=======
 machine_check_tramp:
 	EXC_XFER_STD(0x200, machine_check_exception)
 
@@ -732,17 +715,12 @@
 #ifdef CONFIG_VMAP_STACK
 	EXCEPTION_PROLOG_2 handle_dar_dsisr=1
 #endif
->>>>>>> 2c523b34
 	lwz	r4, _DAR(r11)
 	lwz	r5, _DSISR(r11)
 	/* fall through */
 handle_page_fault_tramp_2:
 	EXC_XFER_LITE(0x300, handle_page_fault)
 
-<<<<<<< HEAD
-stack_overflow:
-	vmap_stack_overflow_exception
-=======
 #ifdef CONFIG_VMAP_STACK
 .macro save_regs_thread		thread
 	stw	r0, THR0(\thread)
@@ -821,7 +799,6 @@
 stack_overflow:
 	vmap_stack_overflow_exception
 #endif
->>>>>>> 2c523b34
 
 AltiVecUnavailable:
 	EXCEPTION_PROLOG
