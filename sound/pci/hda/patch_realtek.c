--- conflicted
+++ resolved
@@ -106,10 +106,7 @@
 	unsigned int no_depop_delay:1;
 	unsigned int done_hp_init:1;
 	unsigned int no_shutup_pins:1;
-<<<<<<< HEAD
-=======
 	unsigned int ultra_low_power:1;
->>>>>>> 0ecfebd2
 
 	/* for PLL fix */
 	hda_nid_t pll_nid;
@@ -468,8 +465,6 @@
 		set_eapd(codec, *p, on);
 }
 
-<<<<<<< HEAD
-=======
 static int find_ext_mic_pin(struct hda_codec *codec);
 
 static void alc_headset_mic_no_shutup(struct hda_codec *codec)
@@ -494,15 +489,10 @@
 	codec->pins_shutup = 1;
 }
 
->>>>>>> 0ecfebd2
 static void alc_shutup_pins(struct hda_codec *codec)
 {
 	struct alc_spec *spec = codec->spec;
 
-<<<<<<< HEAD
-	if (!spec->no_shutup_pins)
-		snd_hda_shutup_pins(codec);
-=======
 	switch (codec->core.vendor_id) {
 	case 0x10ec0286:
 	case 0x10ec0288:
@@ -514,7 +504,6 @@
 			snd_hda_shutup_pins(codec);
 		break;
 	}
->>>>>>> 0ecfebd2
 }
 
 /* generic shutup callback;
@@ -2459,16 +2448,10 @@
 	SND_PCI_QUIRK(0x1558, 0x9501, "Clevo P950HR", ALC1220_FIXUP_CLEVO_P950),
 	SND_PCI_QUIRK(0x1558, 0x95e1, "Clevo P95xER", ALC1220_FIXUP_CLEVO_P950),
 	SND_PCI_QUIRK(0x1558, 0x95e2, "Clevo P950ER", ALC1220_FIXUP_CLEVO_P950),
-<<<<<<< HEAD
-	SND_PCI_QUIRK(0x1558, 0x96e1, "System76 Oryx Pro (oryp5)", ALC1220_FIXUP_CLEVO_PB51ED_PINS),
-	SND_PCI_QUIRK(0x1558, 0x97e1, "System76 Oryx Pro (oryp5)", ALC1220_FIXUP_CLEVO_PB51ED_PINS),
-	SND_PCI_QUIRK(0x1558, 0x65d1, "Tuxedo Book XC1509", ALC1220_FIXUP_CLEVO_PB51ED_PINS),
-=======
 	SND_PCI_QUIRK(0x1558, 0x96e1, "Clevo P960[ER][CDFN]-K", ALC1220_FIXUP_CLEVO_P950),
 	SND_PCI_QUIRK(0x1558, 0x97e1, "Clevo P970[ER][CDFN]", ALC1220_FIXUP_CLEVO_P950),
 	SND_PCI_QUIRK(0x1558, 0x65d1, "Clevo PB51[ER][CDF]", ALC1220_FIXUP_CLEVO_PB51ED_PINS),
 	SND_PCI_QUIRK(0x1558, 0x67d1, "Clevo PB71[ER][CDF]", ALC1220_FIXUP_CLEVO_PB51ED_PINS),
->>>>>>> 0ecfebd2
 	SND_PCI_QUIRK_VENDOR(0x1558, "Clevo laptop", ALC882_FIXUP_EAPD),
 	SND_PCI_QUIRK(0x161f, 0x2054, "Medion laptop", ALC883_FIXUP_EAPD),
 	SND_PCI_QUIRK(0x17aa, 0x3a0d, "Lenovo Y530", ALC882_FIXUP_LENOVO_Y530),
@@ -3307,8 +3290,6 @@
 
 	alc_auto_setup_eapd(codec, false);
 	alc_shutup_pins(codec);
-<<<<<<< HEAD
-=======
 	if (spec->ultra_low_power) {
 		msleep(50);
 		alc_update_coef_idx(codec, 0x03, 1<<1, 0);
@@ -3318,7 +3299,6 @@
 		alc_update_coef_idx(codec, 0x0e, 7<<6, 0);
 		msleep(30);
 	}
->>>>>>> 0ecfebd2
 }
 
 static void alc225_init(struct hda_codec *codec)
@@ -3408,8 +3388,6 @@
 
 	alc_auto_setup_eapd(codec, false);
 	alc_shutup_pins(codec);
-<<<<<<< HEAD
-=======
 	if (spec->ultra_low_power) {
 		msleep(50);
 		alc_update_coef_idx(codec, 0x08, 0x0f << 2, 0x0c << 2);
@@ -3418,7 +3396,6 @@
 		alc_update_coef_idx(codec, 0x4a, 3<<4, 2<<4);
 		msleep(30);
 	}
->>>>>>> 0ecfebd2
 }
 
 static void alc_default_init(struct hda_codec *codec)
@@ -5646,16 +5623,12 @@
 static void alc295_fixup_chromebook(struct hda_codec *codec,
 				    const struct hda_fixup *fix, int action)
 {
-<<<<<<< HEAD
-	switch (action) {
-=======
 	struct alc_spec *spec = codec->spec;
 
 	switch (action) {
 	case HDA_FIXUP_ACT_PRE_PROBE:
 		spec->ultra_low_power = true;
 		break;
->>>>>>> 0ecfebd2
 	case HDA_FIXUP_ACT_INIT:
 		switch (codec->core.vendor_id) {
 		case 0x10ec0295:
@@ -5812,11 +5785,7 @@
 	ALC298_FIXUP_TPT470_DOCK,
 	ALC255_FIXUP_DUMMY_LINEOUT_VERB,
 	ALC255_FIXUP_DELL_HEADSET_MIC,
-<<<<<<< HEAD
-	ALC256_FIXUP_HUAWEI_MBXP_PINS,
-=======
 	ALC256_FIXUP_HUAWEI_MACH_WX9_PINS,
->>>>>>> 0ecfebd2
 	ALC295_FIXUP_HP_X360,
 	ALC221_FIXUP_HP_HEADSET_MIC,
 	ALC285_FIXUP_LENOVO_HEADPHONE_NOISE,
@@ -6107,11 +6076,7 @@
 		.chained = true,
 		.chain_id = ALC269_FIXUP_HEADSET_MIC
 	},
-<<<<<<< HEAD
-	[ALC256_FIXUP_HUAWEI_MBXP_PINS] = {
-=======
 	[ALC256_FIXUP_HUAWEI_MACH_WX9_PINS] = {
->>>>>>> 0ecfebd2
 		.type = HDA_FIXUP_PINS,
 		.v.pins = (const struct hda_pintbl[]) {
 			{0x12, 0x90a60130},
@@ -7069,13 +7034,10 @@
 	SND_PCI_QUIRK(0x1462, 0xb120, "MSI Cubi MS-B120", ALC283_FIXUP_HEADSET_MIC),
 	SND_PCI_QUIRK(0x1462, 0xb171, "Cubi N 8GL (MS-B171)", ALC283_FIXUP_HEADSET_MIC),
 	SND_PCI_QUIRK(0x1558, 0x1325, "System76 Darter Pro (darp5)", ALC293_FIXUP_SYSTEM76_MIC_NO_PRESENCE),
-<<<<<<< HEAD
-=======
 	SND_PCI_QUIRK(0x1558, 0x8550, "System76 Gazelle (gaze14)", ALC293_FIXUP_SYSTEM76_MIC_NO_PRESENCE),
 	SND_PCI_QUIRK(0x1558, 0x8551, "System76 Gazelle (gaze14)", ALC293_FIXUP_SYSTEM76_MIC_NO_PRESENCE),
 	SND_PCI_QUIRK(0x1558, 0x8560, "System76 Gazelle (gaze14)", ALC269_FIXUP_HEADSET_MIC),
 	SND_PCI_QUIRK(0x1558, 0x8561, "System76 Gazelle (gaze14)", ALC269_FIXUP_HEADSET_MIC),
->>>>>>> 0ecfebd2
 	SND_PCI_QUIRK(0x17aa, 0x1036, "Lenovo P520", ALC233_FIXUP_LENOVO_MULTI_CODECS),
 	SND_PCI_QUIRK(0x17aa, 0x20f2, "Thinkpad SL410/510", ALC269_FIXUP_SKU_IGNORE),
 	SND_PCI_QUIRK(0x17aa, 0x215e, "Thinkpad L512", ALC269_FIXUP_SKU_IGNORE),
@@ -7140,13 +7102,7 @@
 	SND_PCI_QUIRK(0x17aa, 0x511f, "Thinkpad", ALC298_FIXUP_TPT470_DOCK),
 	SND_PCI_QUIRK(0x17aa, 0x3bf8, "Quanta FL1", ALC269_FIXUP_PCM_44K),
 	SND_PCI_QUIRK(0x17aa, 0x9e54, "LENOVO NB", ALC269_FIXUP_LENOVO_EAPD),
-<<<<<<< HEAD
-	SND_PCI_QUIRK(0x19e5, 0x3200, "Huawei MBX", ALC255_FIXUP_MIC_MUTE_LED),
-	SND_PCI_QUIRK(0x19e5, 0x3201, "Huawei MBX", ALC255_FIXUP_MIC_MUTE_LED),
-	SND_PCI_QUIRK(0x19e5, 0x3204, "Huawei MBXP", ALC256_FIXUP_HUAWEI_MBXP_PINS),
-=======
 	SND_PCI_QUIRK(0x19e5, 0x3204, "Huawei MACH-WX9", ALC256_FIXUP_HUAWEI_MACH_WX9_PINS),
->>>>>>> 0ecfebd2
 	SND_PCI_QUIRK(0x1b7d, 0xa831, "Ordissimo EVE2 ", ALC269VB_FIXUP_ORDISSIMO_EVE2), /* Also known as Malata PC-B1303 */
 
 #if 0
