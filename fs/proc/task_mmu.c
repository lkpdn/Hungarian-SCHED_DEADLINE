// SPDX-License-Identifier: GPL-2.0
#include <linux/mm.h>
#include <linux/vmacache.h>
#include <linux/hugetlb.h>
#include <linux/huge_mm.h>
#include <linux/mount.h>
#include <linux/seq_file.h>
#include <linux/highmem.h>
#include <linux/ptrace.h>
#include <linux/slab.h>
#include <linux/pagemap.h>
#include <linux/mempolicy.h>
#include <linux/rmap.h>
#include <linux/swap.h>
#include <linux/sched/mm.h>
#include <linux/swapops.h>
#include <linux/mmu_notifier.h>
#include <linux/page_idle.h>
#include <linux/shmem_fs.h>
#include <linux/uaccess.h>
#include <linux/pkeys.h>

#include <asm/elf.h>
#include <asm/tlb.h>
#include <asm/tlbflush.h>
#include "internal.h"

#define SEQ_PUT_DEC(str, val) \
		seq_put_decimal_ull_width(m, str, (val) << (PAGE_SHIFT-10), 8)
void task_mem(struct seq_file *m, struct mm_struct *mm)
{
	unsigned long text, lib, swap, anon, file, shmem;
	unsigned long hiwater_vm, total_vm, hiwater_rss, total_rss;

	anon = get_mm_counter(mm, MM_ANONPAGES);
	file = get_mm_counter(mm, MM_FILEPAGES);
	shmem = get_mm_counter(mm, MM_SHMEMPAGES);

	/*
	 * Note: to minimize their overhead, mm maintains hiwater_vm and
	 * hiwater_rss only when about to *lower* total_vm or rss.  Any
	 * collector of these hiwater stats must therefore get total_vm
	 * and rss too, which will usually be the higher.  Barriers? not
	 * worth the effort, such snapshots can always be inconsistent.
	 */
	hiwater_vm = total_vm = mm->total_vm;
	if (hiwater_vm < mm->hiwater_vm)
		hiwater_vm = mm->hiwater_vm;
	hiwater_rss = total_rss = anon + file + shmem;
	if (hiwater_rss < mm->hiwater_rss)
		hiwater_rss = mm->hiwater_rss;

	/* split executable areas between text and lib */
	text = PAGE_ALIGN(mm->end_code) - (mm->start_code & PAGE_MASK);
	text = min(text, mm->exec_vm << PAGE_SHIFT);
	lib = (mm->exec_vm << PAGE_SHIFT) - text;

	swap = get_mm_counter(mm, MM_SWAPENTS);
	SEQ_PUT_DEC("VmPeak:\t", hiwater_vm);
	SEQ_PUT_DEC(" kB\nVmSize:\t", total_vm);
	SEQ_PUT_DEC(" kB\nVmLck:\t", mm->locked_vm);
	SEQ_PUT_DEC(" kB\nVmPin:\t", atomic64_read(&mm->pinned_vm));
	SEQ_PUT_DEC(" kB\nVmHWM:\t", hiwater_rss);
	SEQ_PUT_DEC(" kB\nVmRSS:\t", total_rss);
	SEQ_PUT_DEC(" kB\nRssAnon:\t", anon);
	SEQ_PUT_DEC(" kB\nRssFile:\t", file);
	SEQ_PUT_DEC(" kB\nRssShmem:\t", shmem);
	SEQ_PUT_DEC(" kB\nVmData:\t", mm->data_vm);
	SEQ_PUT_DEC(" kB\nVmStk:\t", mm->stack_vm);
	seq_put_decimal_ull_width(m,
		    " kB\nVmExe:\t", text >> 10, 8);
	seq_put_decimal_ull_width(m,
		    " kB\nVmLib:\t", lib >> 10, 8);
	seq_put_decimal_ull_width(m,
		    " kB\nVmPTE:\t", mm_pgtables_bytes(mm) >> 10, 8);
	SEQ_PUT_DEC(" kB\nVmSwap:\t", swap);
	seq_puts(m, " kB\n");
	hugetlb_report_usage(m, mm);
}
#undef SEQ_PUT_DEC

unsigned long task_vsize(struct mm_struct *mm)
{
	return PAGE_SIZE * mm->total_vm;
}

unsigned long task_statm(struct mm_struct *mm,
			 unsigned long *shared, unsigned long *text,
			 unsigned long *data, unsigned long *resident)
{
	*shared = get_mm_counter(mm, MM_FILEPAGES) +
			get_mm_counter(mm, MM_SHMEMPAGES);
	*text = (PAGE_ALIGN(mm->end_code) - (mm->start_code & PAGE_MASK))
								>> PAGE_SHIFT;
	*data = mm->data_vm + mm->stack_vm;
	*resident = *shared + get_mm_counter(mm, MM_ANONPAGES);
	return mm->total_vm;
}

#ifdef CONFIG_NUMA
/*
 * Save get_task_policy() for show_numa_map().
 */
static void hold_task_mempolicy(struct proc_maps_private *priv)
{
	struct task_struct *task = priv->task;

	task_lock(task);
	priv->task_mempolicy = get_task_policy(task);
	mpol_get(priv->task_mempolicy);
	task_unlock(task);
}
static void release_task_mempolicy(struct proc_maps_private *priv)
{
	mpol_put(priv->task_mempolicy);
}
#else
static void hold_task_mempolicy(struct proc_maps_private *priv)
{
}
static void release_task_mempolicy(struct proc_maps_private *priv)
{
}
#endif

static void vma_stop(struct proc_maps_private *priv)
{
	struct mm_struct *mm = priv->mm;

	release_task_mempolicy(priv);
	up_read(&mm->mmap_sem);
	mmput(mm);
}

static struct vm_area_struct *
m_next_vma(struct proc_maps_private *priv, struct vm_area_struct *vma)
{
	if (vma == priv->tail_vma)
		return NULL;
	return vma->vm_next ?: priv->tail_vma;
}

static void m_cache_vma(struct seq_file *m, struct vm_area_struct *vma)
{
	if (m->count < m->size)	/* vma is copied successfully */
		m->version = m_next_vma(m->private, vma) ? vma->vm_end : -1UL;
}

static void *m_start(struct seq_file *m, loff_t *ppos)
{
	struct proc_maps_private *priv = m->private;
	unsigned long last_addr = m->version;
	struct mm_struct *mm;
	struct vm_area_struct *vma;
	unsigned int pos = *ppos;

	/* See m_cache_vma(). Zero at the start or after lseek. */
	if (last_addr == -1UL)
		return NULL;

	priv->task = get_proc_task(priv->inode);
	if (!priv->task)
		return ERR_PTR(-ESRCH);

	mm = priv->mm;
	if (!mm || !mmget_not_zero(mm))
		return NULL;

	down_read(&mm->mmap_sem);
	hold_task_mempolicy(priv);
	priv->tail_vma = get_gate_vma(mm);

	if (last_addr) {
		vma = find_vma(mm, last_addr - 1);
		if (vma && vma->vm_start <= last_addr)
			vma = m_next_vma(priv, vma);
		if (vma)
			return vma;
	}

	m->version = 0;
	if (pos < mm->map_count) {
		for (vma = mm->mmap; pos; pos--) {
			m->version = vma->vm_start;
			vma = vma->vm_next;
		}
		return vma;
	}

	/* we do not bother to update m->version in this case */
	if (pos == mm->map_count && priv->tail_vma)
		return priv->tail_vma;

	vma_stop(priv);
	return NULL;
}

static void *m_next(struct seq_file *m, void *v, loff_t *pos)
{
	struct proc_maps_private *priv = m->private;
	struct vm_area_struct *next;

	(*pos)++;
	next = m_next_vma(priv, v);
	if (!next)
		vma_stop(priv);
	return next;
}

static void m_stop(struct seq_file *m, void *v)
{
	struct proc_maps_private *priv = m->private;

	if (!IS_ERR_OR_NULL(v))
		vma_stop(priv);
	if (priv->task) {
		put_task_struct(priv->task);
		priv->task = NULL;
	}
}

static int proc_maps_open(struct inode *inode, struct file *file,
			const struct seq_operations *ops, int psize)
{
	struct proc_maps_private *priv = __seq_open_private(file, ops, psize);

	if (!priv)
		return -ENOMEM;

	priv->inode = inode;
	priv->mm = proc_mem_open(inode, PTRACE_MODE_READ);
	if (IS_ERR(priv->mm)) {
		int err = PTR_ERR(priv->mm);

		seq_release_private(inode, file);
		return err;
	}

	return 0;
}

static int proc_map_release(struct inode *inode, struct file *file)
{
	struct seq_file *seq = file->private_data;
	struct proc_maps_private *priv = seq->private;

	if (priv->mm)
		mmdrop(priv->mm);

	return seq_release_private(inode, file);
}

static int do_maps_open(struct inode *inode, struct file *file,
			const struct seq_operations *ops)
{
	return proc_maps_open(inode, file, ops,
				sizeof(struct proc_maps_private));
}

/*
 * Indicate if the VMA is a stack for the given task; for
 * /proc/PID/maps that is the stack of the main task.
 */
static int is_stack(struct vm_area_struct *vma)
{
	/*
	 * We make no effort to guess what a given thread considers to be
	 * its "stack".  It's not even well-defined for programs written
	 * languages like Go.
	 */
	return vma->vm_start <= vma->vm_mm->start_stack &&
		vma->vm_end >= vma->vm_mm->start_stack;
}

static void show_vma_header_prefix(struct seq_file *m,
				   unsigned long start, unsigned long end,
				   vm_flags_t flags, unsigned long long pgoff,
				   dev_t dev, unsigned long ino)
{
	seq_setwidth(m, 25 + sizeof(void *) * 6 - 1);
	seq_put_hex_ll(m, NULL, start, 8);
	seq_put_hex_ll(m, "-", end, 8);
	seq_putc(m, ' ');
	seq_putc(m, flags & VM_READ ? 'r' : '-');
	seq_putc(m, flags & VM_WRITE ? 'w' : '-');
	seq_putc(m, flags & VM_EXEC ? 'x' : '-');
	seq_putc(m, flags & VM_MAYSHARE ? 's' : 'p');
	seq_put_hex_ll(m, " ", pgoff, 8);
	seq_put_hex_ll(m, " ", MAJOR(dev), 2);
	seq_put_hex_ll(m, ":", MINOR(dev), 2);
	seq_put_decimal_ull(m, " ", ino);
	seq_putc(m, ' ');
}

static void
show_map_vma(struct seq_file *m, struct vm_area_struct *vma)
{
	struct mm_struct *mm = vma->vm_mm;
	struct file *file = vma->vm_file;
	vm_flags_t flags = vma->vm_flags;
	unsigned long ino = 0;
	unsigned long long pgoff = 0;
	unsigned long start, end;
	dev_t dev = 0;
	const char *name = NULL;

	if (file) {
		struct inode *inode = file_inode(vma->vm_file);
		dev = inode->i_sb->s_dev;
		ino = inode->i_ino;
		pgoff = ((loff_t)vma->vm_pgoff) << PAGE_SHIFT;
	}

	start = vma->vm_start;
	end = vma->vm_end;
	show_vma_header_prefix(m, start, end, flags, pgoff, dev, ino);

	/*
	 * Print the dentry name for named mappings, and a
	 * special [heap] marker for the heap:
	 */
	if (file) {
		seq_pad(m, ' ');
		seq_file_path(m, file, "\n");
		goto done;
	}

	if (vma->vm_ops && vma->vm_ops->name) {
		name = vma->vm_ops->name(vma);
		if (name)
			goto done;
	}

	name = arch_vma_name(vma);
	if (!name) {
		if (!mm) {
			name = "[vdso]";
			goto done;
		}

		if (vma->vm_start <= mm->brk &&
		    vma->vm_end >= mm->start_brk) {
			name = "[heap]";
			goto done;
		}

		if (is_stack(vma))
			name = "[stack]";
	}

done:
	if (name) {
		seq_pad(m, ' ');
		seq_puts(m, name);
	}
	seq_putc(m, '\n');
}

static int show_map(struct seq_file *m, void *v)
{
	show_map_vma(m, v);
	m_cache_vma(m, v);
	return 0;
}

static const struct seq_operations proc_pid_maps_op = {
	.start	= m_start,
	.next	= m_next,
	.stop	= m_stop,
	.show	= show_map
};

static int pid_maps_open(struct inode *inode, struct file *file)
{
	return do_maps_open(inode, file, &proc_pid_maps_op);
}

const struct file_operations proc_pid_maps_operations = {
	.open		= pid_maps_open,
	.read		= seq_read,
	.llseek		= seq_lseek,
	.release	= proc_map_release,
};

/*
 * Proportional Set Size(PSS): my share of RSS.
 *
 * PSS of a process is the count of pages it has in memory, where each
 * page is divided by the number of processes sharing it.  So if a
 * process has 1000 pages all to itself, and 1000 shared with one other
 * process, its PSS will be 1500.
 *
 * To keep (accumulated) division errors low, we adopt a 64bit
 * fixed-point pss counter to minimize division errors. So (pss >>
 * PSS_SHIFT) would be the real byte count.
 *
 * A shift of 12 before division means (assuming 4K page size):
 * 	- 1M 3-user-pages add up to 8KB errors;
 * 	- supports mapcount up to 2^24, or 16M;
 * 	- supports PSS up to 2^52 bytes, or 4PB.
 */
#define PSS_SHIFT 12

#ifdef CONFIG_PROC_PAGE_MONITOR
struct mem_size_stats {
	unsigned long resident;
	unsigned long shared_clean;
	unsigned long shared_dirty;
	unsigned long private_clean;
	unsigned long private_dirty;
	unsigned long referenced;
	unsigned long anonymous;
	unsigned long lazyfree;
	unsigned long anonymous_thp;
	unsigned long shmem_thp;
	unsigned long swap;
	unsigned long shared_hugetlb;
	unsigned long private_hugetlb;
	u64 pss;
	u64 pss_locked;
	u64 swap_pss;
	bool check_shmem_swap;
};

static void smaps_account(struct mem_size_stats *mss, struct page *page,
		bool compound, bool young, bool dirty, bool locked)
{
	int i, nr = compound ? 1 << compound_order(page) : 1;
	unsigned long size = nr * PAGE_SIZE;

	if (PageAnon(page)) {
		mss->anonymous += size;
		if (!PageSwapBacked(page) && !dirty && !PageDirty(page))
			mss->lazyfree += size;
	}

	mss->resident += size;
	/* Accumulate the size in pages that have been accessed. */
	if (young || page_is_young(page) || PageReferenced(page))
		mss->referenced += size;

	/*
	 * page_count(page) == 1 guarantees the page is mapped exactly once.
	 * If any subpage of the compound page mapped with PTE it would elevate
	 * page_count().
	 */
	if (page_count(page) == 1) {
		if (dirty || PageDirty(page))
			mss->private_dirty += size;
		else
			mss->private_clean += size;
		mss->pss += (u64)size << PSS_SHIFT;
		if (locked)
			mss->pss_locked += (u64)size << PSS_SHIFT;
		return;
	}

	for (i = 0; i < nr; i++, page++) {
		int mapcount = page_mapcount(page);
		unsigned long pss = (PAGE_SIZE << PSS_SHIFT);

		if (mapcount >= 2) {
			if (dirty || PageDirty(page))
				mss->shared_dirty += PAGE_SIZE;
			else
				mss->shared_clean += PAGE_SIZE;
			mss->pss += pss / mapcount;
			if (locked)
				mss->pss_locked += pss / mapcount;
		} else {
			if (dirty || PageDirty(page))
				mss->private_dirty += PAGE_SIZE;
			else
				mss->private_clean += PAGE_SIZE;
			mss->pss += pss;
			if (locked)
				mss->pss_locked += pss;
		}
	}
}

#ifdef CONFIG_SHMEM
static int smaps_pte_hole(unsigned long addr, unsigned long end,
		struct mm_walk *walk)
{
	struct mem_size_stats *mss = walk->private;

	mss->swap += shmem_partial_swap_usage(
			walk->vma->vm_file->f_mapping, addr, end);

	return 0;
}
#endif

static void smaps_pte_entry(pte_t *pte, unsigned long addr,
		struct mm_walk *walk)
{
	struct mem_size_stats *mss = walk->private;
	struct vm_area_struct *vma = walk->vma;
	bool locked = !!(vma->vm_flags & VM_LOCKED);
	struct page *page = NULL;

	if (pte_present(*pte)) {
		page = vm_normal_page(vma, addr, *pte);
	} else if (is_swap_pte(*pte)) {
		swp_entry_t swpent = pte_to_swp_entry(*pte);

		if (!non_swap_entry(swpent)) {
			int mapcount;

			mss->swap += PAGE_SIZE;
			mapcount = swp_swapcount(swpent);
			if (mapcount >= 2) {
				u64 pss_delta = (u64)PAGE_SIZE << PSS_SHIFT;

				do_div(pss_delta, mapcount);
				mss->swap_pss += pss_delta;
			} else {
				mss->swap_pss += (u64)PAGE_SIZE << PSS_SHIFT;
			}
		} else if (is_migration_entry(swpent))
			page = migration_entry_to_page(swpent);
		else if (is_device_private_entry(swpent))
			page = device_private_entry_to_page(swpent);
	} else if (unlikely(IS_ENABLED(CONFIG_SHMEM) && mss->check_shmem_swap
							&& pte_none(*pte))) {
		page = find_get_entry(vma->vm_file->f_mapping,
						linear_page_index(vma, addr));
		if (!page)
			return;

		if (xa_is_value(page))
			mss->swap += PAGE_SIZE;
		else
			put_page(page);

		return;
	}

	if (!page)
		return;

	smaps_account(mss, page, false, pte_young(*pte), pte_dirty(*pte), locked);
}

#ifdef CONFIG_TRANSPARENT_HUGEPAGE
static void smaps_pmd_entry(pmd_t *pmd, unsigned long addr,
		struct mm_walk *walk)
{
	struct mem_size_stats *mss = walk->private;
	struct vm_area_struct *vma = walk->vma;
	bool locked = !!(vma->vm_flags & VM_LOCKED);
	struct page *page;

	/* FOLL_DUMP will return -EFAULT on huge zero page */
	page = follow_trans_huge_pmd(vma, addr, pmd, FOLL_DUMP);
	if (IS_ERR_OR_NULL(page))
		return;
	if (PageAnon(page))
		mss->anonymous_thp += HPAGE_PMD_SIZE;
	else if (PageSwapBacked(page))
		mss->shmem_thp += HPAGE_PMD_SIZE;
	else if (is_zone_device_page(page))
		/* pass */;
	else
		VM_BUG_ON_PAGE(1, page);
	smaps_account(mss, page, true, pmd_young(*pmd), pmd_dirty(*pmd), locked);
}
#else
static void smaps_pmd_entry(pmd_t *pmd, unsigned long addr,
		struct mm_walk *walk)
{
}
#endif

static int smaps_pte_range(pmd_t *pmd, unsigned long addr, unsigned long end,
			   struct mm_walk *walk)
{
	struct vm_area_struct *vma = walk->vma;
	pte_t *pte;
	spinlock_t *ptl;

	ptl = pmd_trans_huge_lock(pmd, vma);
	if (ptl) {
		if (pmd_present(*pmd))
			smaps_pmd_entry(pmd, addr, walk);
		spin_unlock(ptl);
		goto out;
	}

	if (pmd_trans_unstable(pmd))
		goto out;
	/*
	 * The mmap_sem held all the way back in m_start() is what
	 * keeps khugepaged out of here and from collapsing things
	 * in here.
	 */
	pte = pte_offset_map_lock(vma->vm_mm, pmd, addr, &ptl);
	for (; addr != end; pte++, addr += PAGE_SIZE)
		smaps_pte_entry(pte, addr, walk);
	pte_unmap_unlock(pte - 1, ptl);
out:
	cond_resched();
	return 0;
}

static void show_smap_vma_flags(struct seq_file *m, struct vm_area_struct *vma)
{
	/*
	 * Don't forget to update Documentation/ on changes.
	 */
	static const char mnemonics[BITS_PER_LONG][2] = {
		/*
		 * In case if we meet a flag we don't know about.
		 */
		[0 ... (BITS_PER_LONG-1)] = "??",

		[ilog2(VM_READ)]	= "rd",
		[ilog2(VM_WRITE)]	= "wr",
		[ilog2(VM_EXEC)]	= "ex",
		[ilog2(VM_SHARED)]	= "sh",
		[ilog2(VM_MAYREAD)]	= "mr",
		[ilog2(VM_MAYWRITE)]	= "mw",
		[ilog2(VM_MAYEXEC)]	= "me",
		[ilog2(VM_MAYSHARE)]	= "ms",
		[ilog2(VM_GROWSDOWN)]	= "gd",
		[ilog2(VM_PFNMAP)]	= "pf",
		[ilog2(VM_DENYWRITE)]	= "dw",
#ifdef CONFIG_X86_INTEL_MPX
		[ilog2(VM_MPX)]		= "mp",
#endif
		[ilog2(VM_LOCKED)]	= "lo",
		[ilog2(VM_IO)]		= "io",
		[ilog2(VM_SEQ_READ)]	= "sr",
		[ilog2(VM_RAND_READ)]	= "rr",
		[ilog2(VM_DONTCOPY)]	= "dc",
		[ilog2(VM_DONTEXPAND)]	= "de",
		[ilog2(VM_ACCOUNT)]	= "ac",
		[ilog2(VM_NORESERVE)]	= "nr",
		[ilog2(VM_HUGETLB)]	= "ht",
		[ilog2(VM_SYNC)]	= "sf",
		[ilog2(VM_ARCH_1)]	= "ar",
		[ilog2(VM_WIPEONFORK)]	= "wf",
		[ilog2(VM_DONTDUMP)]	= "dd",
#ifdef CONFIG_MEM_SOFT_DIRTY
		[ilog2(VM_SOFTDIRTY)]	= "sd",
#endif
		[ilog2(VM_MIXEDMAP)]	= "mm",
		[ilog2(VM_HUGEPAGE)]	= "hg",
		[ilog2(VM_NOHUGEPAGE)]	= "nh",
		[ilog2(VM_MERGEABLE)]	= "mg",
		[ilog2(VM_UFFD_MISSING)]= "um",
		[ilog2(VM_UFFD_WP)]	= "uw",
#ifdef CONFIG_ARCH_HAS_PKEYS
		/* These come out via ProtectionKey: */
		[ilog2(VM_PKEY_BIT0)]	= "",
		[ilog2(VM_PKEY_BIT1)]	= "",
		[ilog2(VM_PKEY_BIT2)]	= "",
		[ilog2(VM_PKEY_BIT3)]	= "",
#if VM_PKEY_BIT4
		[ilog2(VM_PKEY_BIT4)]	= "",
#endif
#endif /* CONFIG_ARCH_HAS_PKEYS */
	};
	size_t i;

	seq_puts(m, "VmFlags: ");
	for (i = 0; i < BITS_PER_LONG; i++) {
		if (!mnemonics[i][0])
			continue;
		if (vma->vm_flags & (1UL << i)) {
			seq_putc(m, mnemonics[i][0]);
			seq_putc(m, mnemonics[i][1]);
			seq_putc(m, ' ');
		}
	}
	seq_putc(m, '\n');
}

#ifdef CONFIG_HUGETLB_PAGE
static int smaps_hugetlb_range(pte_t *pte, unsigned long hmask,
				 unsigned long addr, unsigned long end,
				 struct mm_walk *walk)
{
	struct mem_size_stats *mss = walk->private;
	struct vm_area_struct *vma = walk->vma;
	struct page *page = NULL;

	if (pte_present(*pte)) {
		page = vm_normal_page(vma, addr, *pte);
	} else if (is_swap_pte(*pte)) {
		swp_entry_t swpent = pte_to_swp_entry(*pte);

		if (is_migration_entry(swpent))
			page = migration_entry_to_page(swpent);
		else if (is_device_private_entry(swpent))
			page = device_private_entry_to_page(swpent);
	}
	if (page) {
		int mapcount = page_mapcount(page);

		if (mapcount >= 2)
			mss->shared_hugetlb += huge_page_size(hstate_vma(vma));
		else
			mss->private_hugetlb += huge_page_size(hstate_vma(vma));
	}
	return 0;
}
#endif /* HUGETLB_PAGE */

static void smap_gather_stats(struct vm_area_struct *vma,
			     struct mem_size_stats *mss)
{
	struct mm_walk smaps_walk = {
		.pmd_entry = smaps_pte_range,
#ifdef CONFIG_HUGETLB_PAGE
		.hugetlb_entry = smaps_hugetlb_range,
#endif
		.mm = vma->vm_mm,
	};

	smaps_walk.private = mss;

#ifdef CONFIG_SHMEM
	/* In case of smaps_rollup, reset the value from previous vma */
	mss->check_shmem_swap = false;
	if (vma->vm_file && shmem_mapping(vma->vm_file->f_mapping)) {
		/*
		 * For shared or readonly shmem mappings we know that all
		 * swapped out pages belong to the shmem object, and we can
		 * obtain the swap value much more efficiently. For private
		 * writable mappings, we might have COW pages that are
		 * not affected by the parent swapped out pages of the shmem
		 * object, so we have to distinguish them during the page walk.
		 * Unless we know that the shmem object (or the part mapped by
		 * our VMA) has no swapped out pages at all.
		 */
		unsigned long shmem_swapped = shmem_swap_usage(vma);

		if (!shmem_swapped || (vma->vm_flags & VM_SHARED) ||
					!(vma->vm_flags & VM_WRITE)) {
			mss->swap += shmem_swapped;
		} else {
			mss->check_shmem_swap = true;
			smaps_walk.pte_hole = smaps_pte_hole;
		}
	}
#endif
	/* mmap_sem is held in m_start */
	walk_page_vma(vma, &smaps_walk);
}

#define SEQ_PUT_DEC(str, val) \
		seq_put_decimal_ull_width(m, str, (val) >> 10, 8)

/* Show the contents common for smaps and smaps_rollup */
static void __show_smap(struct seq_file *m, const struct mem_size_stats *mss)
{
	SEQ_PUT_DEC("Rss:            ", mss->resident);
	SEQ_PUT_DEC(" kB\nPss:            ", mss->pss >> PSS_SHIFT);
	SEQ_PUT_DEC(" kB\nShared_Clean:   ", mss->shared_clean);
	SEQ_PUT_DEC(" kB\nShared_Dirty:   ", mss->shared_dirty);
	SEQ_PUT_DEC(" kB\nPrivate_Clean:  ", mss->private_clean);
	SEQ_PUT_DEC(" kB\nPrivate_Dirty:  ", mss->private_dirty);
	SEQ_PUT_DEC(" kB\nReferenced:     ", mss->referenced);
	SEQ_PUT_DEC(" kB\nAnonymous:      ", mss->anonymous);
	SEQ_PUT_DEC(" kB\nLazyFree:       ", mss->lazyfree);
	SEQ_PUT_DEC(" kB\nAnonHugePages:  ", mss->anonymous_thp);
	SEQ_PUT_DEC(" kB\nShmemPmdMapped: ", mss->shmem_thp);
	SEQ_PUT_DEC(" kB\nShared_Hugetlb: ", mss->shared_hugetlb);
	seq_put_decimal_ull_width(m, " kB\nPrivate_Hugetlb: ",
				  mss->private_hugetlb >> 10, 7);
	SEQ_PUT_DEC(" kB\nSwap:           ", mss->swap);
	SEQ_PUT_DEC(" kB\nSwapPss:        ",
					mss->swap_pss >> PSS_SHIFT);
	SEQ_PUT_DEC(" kB\nLocked:         ",
					mss->pss_locked >> PSS_SHIFT);
	seq_puts(m, " kB\n");
}

static int show_smap(struct seq_file *m, void *v)
{
	struct vm_area_struct *vma = v;
	struct mem_size_stats mss;

	memset(&mss, 0, sizeof(mss));

	smap_gather_stats(vma, &mss);

	show_map_vma(m, vma);

	SEQ_PUT_DEC("Size:           ", vma->vm_end - vma->vm_start);
	SEQ_PUT_DEC(" kB\nKernelPageSize: ", vma_kernel_pagesize(vma));
	SEQ_PUT_DEC(" kB\nMMUPageSize:    ", vma_mmu_pagesize(vma));
	seq_puts(m, " kB\n");

	__show_smap(m, &mss);

	seq_printf(m, "THPeligible:    %d\n", transparent_hugepage_enabled(vma));

	if (arch_pkeys_enabled())
		seq_printf(m, "ProtectionKey:  %8u\n", vma_pkey(vma));
	show_smap_vma_flags(m, vma);

	m_cache_vma(m, vma);

	return 0;
}

static int show_smaps_rollup(struct seq_file *m, void *v)
{
	struct proc_maps_private *priv = m->private;
	struct mem_size_stats mss;
	struct mm_struct *mm;
	struct vm_area_struct *vma;
	unsigned long last_vma_end = 0;
	int ret = 0;

	priv->task = get_proc_task(priv->inode);
	if (!priv->task)
		return -ESRCH;

	mm = priv->mm;
	if (!mm || !mmget_not_zero(mm)) {
		ret = -ESRCH;
		goto out_put_task;
	}

	memset(&mss, 0, sizeof(mss));

	down_read(&mm->mmap_sem);
	hold_task_mempolicy(priv);

	for (vma = priv->mm->mmap; vma; vma = vma->vm_next) {
		smap_gather_stats(vma, &mss);
		last_vma_end = vma->vm_end;
	}

	show_vma_header_prefix(m, priv->mm->mmap->vm_start,
			       last_vma_end, 0, 0, 0, 0);
	seq_pad(m, ' ');
	seq_puts(m, "[rollup]\n");

	__show_smap(m, &mss);

	release_task_mempolicy(priv);
	up_read(&mm->mmap_sem);
	mmput(mm);

out_put_task:
	put_task_struct(priv->task);
	priv->task = NULL;

	return ret;
}
#undef SEQ_PUT_DEC

static const struct seq_operations proc_pid_smaps_op = {
	.start	= m_start,
	.next	= m_next,
	.stop	= m_stop,
	.show	= show_smap
};

static int pid_smaps_open(struct inode *inode, struct file *file)
{
	return do_maps_open(inode, file, &proc_pid_smaps_op);
}

static int smaps_rollup_open(struct inode *inode, struct file *file)
{
	int ret;
	struct proc_maps_private *priv;

	priv = kzalloc(sizeof(*priv), GFP_KERNEL_ACCOUNT);
	if (!priv)
		return -ENOMEM;

	ret = single_open(file, show_smaps_rollup, priv);
	if (ret)
		goto out_free;

	priv->inode = inode;
	priv->mm = proc_mem_open(inode, PTRACE_MODE_READ);
	if (IS_ERR(priv->mm)) {
		ret = PTR_ERR(priv->mm);

		single_release(inode, file);
		goto out_free;
	}

	return 0;

out_free:
	kfree(priv);
	return ret;
}

static int smaps_rollup_release(struct inode *inode, struct file *file)
{
	struct seq_file *seq = file->private_data;
	struct proc_maps_private *priv = seq->private;

	if (priv->mm)
		mmdrop(priv->mm);

	kfree(priv);
	return single_release(inode, file);
}

const struct file_operations proc_pid_smaps_operations = {
	.open		= pid_smaps_open,
	.read		= seq_read,
	.llseek		= seq_lseek,
	.release	= proc_map_release,
};

const struct file_operations proc_pid_smaps_rollup_operations = {
	.open		= smaps_rollup_open,
	.read		= seq_read,
	.llseek		= seq_lseek,
	.release	= smaps_rollup_release,
};

enum clear_refs_types {
	CLEAR_REFS_ALL = 1,
	CLEAR_REFS_ANON,
	CLEAR_REFS_MAPPED,
	CLEAR_REFS_SOFT_DIRTY,
	CLEAR_REFS_MM_HIWATER_RSS,
	CLEAR_REFS_LAST,
};

struct clear_refs_private {
	enum clear_refs_types type;
};

#ifdef CONFIG_MEM_SOFT_DIRTY
static inline void clear_soft_dirty(struct vm_area_struct *vma,
		unsigned long addr, pte_t *pte)
{
	/*
	 * The soft-dirty tracker uses #PF-s to catch writes
	 * to pages, so write-protect the pte as well. See the
	 * Documentation/admin-guide/mm/soft-dirty.rst for full description
	 * of how soft-dirty works.
	 */
	pte_t ptent = *pte;

	if (pte_present(ptent)) {
		pte_t old_pte;

		old_pte = ptep_modify_prot_start(vma, addr, pte);
		ptent = pte_wrprotect(old_pte);
		ptent = pte_clear_soft_dirty(ptent);
		ptep_modify_prot_commit(vma, addr, pte, old_pte, ptent);
	} else if (is_swap_pte(ptent)) {
		ptent = pte_swp_clear_soft_dirty(ptent);
		set_pte_at(vma->vm_mm, addr, pte, ptent);
	}
}
#else
static inline void clear_soft_dirty(struct vm_area_struct *vma,
		unsigned long addr, pte_t *pte)
{
}
#endif

#if defined(CONFIG_MEM_SOFT_DIRTY) && defined(CONFIG_TRANSPARENT_HUGEPAGE)
static inline void clear_soft_dirty_pmd(struct vm_area_struct *vma,
		unsigned long addr, pmd_t *pmdp)
{
	pmd_t old, pmd = *pmdp;

	if (pmd_present(pmd)) {
		/* See comment in change_huge_pmd() */
		old = pmdp_invalidate(vma, addr, pmdp);
		if (pmd_dirty(old))
			pmd = pmd_mkdirty(pmd);
		if (pmd_young(old))
			pmd = pmd_mkyoung(pmd);

		pmd = pmd_wrprotect(pmd);
		pmd = pmd_clear_soft_dirty(pmd);

		set_pmd_at(vma->vm_mm, addr, pmdp, pmd);
	} else if (is_migration_entry(pmd_to_swp_entry(pmd))) {
		pmd = pmd_swp_clear_soft_dirty(pmd);
		set_pmd_at(vma->vm_mm, addr, pmdp, pmd);
	}
}
#else
static inline void clear_soft_dirty_pmd(struct vm_area_struct *vma,
		unsigned long addr, pmd_t *pmdp)
{
}
#endif

static int clear_refs_pte_range(pmd_t *pmd, unsigned long addr,
				unsigned long end, struct mm_walk *walk)
{
	struct clear_refs_private *cp = walk->private;
	struct vm_area_struct *vma = walk->vma;
	pte_t *pte, ptent;
	spinlock_t *ptl;
	struct page *page;

	ptl = pmd_trans_huge_lock(pmd, vma);
	if (ptl) {
		if (cp->type == CLEAR_REFS_SOFT_DIRTY) {
			clear_soft_dirty_pmd(vma, addr, pmd);
			goto out;
		}

		if (!pmd_present(*pmd))
			goto out;

		page = pmd_page(*pmd);

		/* Clear accessed and referenced bits. */
		pmdp_test_and_clear_young(vma, addr, pmd);
		test_and_clear_page_young(page);
		ClearPageReferenced(page);
out:
		spin_unlock(ptl);
		return 0;
	}

	if (pmd_trans_unstable(pmd))
		return 0;

	pte = pte_offset_map_lock(vma->vm_mm, pmd, addr, &ptl);
	for (; addr != end; pte++, addr += PAGE_SIZE) {
		ptent = *pte;

		if (cp->type == CLEAR_REFS_SOFT_DIRTY) {
			clear_soft_dirty(vma, addr, pte);
			continue;
		}

		if (!pte_present(ptent))
			continue;

		page = vm_normal_page(vma, addr, ptent);
		if (!page)
			continue;

		/* Clear accessed and referenced bits. */
		ptep_test_and_clear_young(vma, addr, pte);
		test_and_clear_page_young(page);
		ClearPageReferenced(page);
	}
	pte_unmap_unlock(pte - 1, ptl);
	cond_resched();
	return 0;
}

static int clear_refs_test_walk(unsigned long start, unsigned long end,
				struct mm_walk *walk)
{
	struct clear_refs_private *cp = walk->private;
	struct vm_area_struct *vma = walk->vma;

	if (vma->vm_flags & VM_PFNMAP)
		return 1;

	/*
	 * Writing 1 to /proc/pid/clear_refs affects all pages.
	 * Writing 2 to /proc/pid/clear_refs only affects anonymous pages.
	 * Writing 3 to /proc/pid/clear_refs only affects file mapped pages.
	 * Writing 4 to /proc/pid/clear_refs affects all pages.
	 */
	if (cp->type == CLEAR_REFS_ANON && vma->vm_file)
		return 1;
	if (cp->type == CLEAR_REFS_MAPPED && !vma->vm_file)
		return 1;
	return 0;
}

static ssize_t clear_refs_write(struct file *file, const char __user *buf,
				size_t count, loff_t *ppos)
{
	struct task_struct *task;
	char buffer[PROC_NUMBUF];
	struct mm_struct *mm;
	struct vm_area_struct *vma;
	enum clear_refs_types type;
	struct mmu_gather tlb;
	int itype;
	int rv;

	memset(buffer, 0, sizeof(buffer));
	if (count > sizeof(buffer) - 1)
		count = sizeof(buffer) - 1;
	if (copy_from_user(buffer, buf, count))
		return -EFAULT;
	rv = kstrtoint(strstrip(buffer), 10, &itype);
	if (rv < 0)
		return rv;
	type = (enum clear_refs_types)itype;
	if (type < CLEAR_REFS_ALL || type >= CLEAR_REFS_LAST)
		return -EINVAL;

	task = get_proc_task(file_inode(file));
	if (!task)
		return -ESRCH;
	mm = get_task_mm(task);
	if (mm) {
		struct mmu_notifier_range range;
		struct clear_refs_private cp = {
			.type = type,
		};
		struct mm_walk clear_refs_walk = {
			.pmd_entry = clear_refs_pte_range,
			.test_walk = clear_refs_test_walk,
			.mm = mm,
			.private = &cp,
		};

		if (type == CLEAR_REFS_MM_HIWATER_RSS) {
			if (down_write_killable(&mm->mmap_sem)) {
				count = -EINTR;
				goto out_mm;
			}

			/*
			 * Writing 5 to /proc/pid/clear_refs resets the peak
			 * resident set size to this mm's current rss value.
			 */
			reset_mm_hiwater_rss(mm);
			up_write(&mm->mmap_sem);
			goto out_mm;
		}

		down_read(&mm->mmap_sem);
		tlb_gather_mmu(&tlb, mm, 0, -1);
		if (type == CLEAR_REFS_SOFT_DIRTY) {
			for (vma = mm->mmap; vma; vma = vma->vm_next) {
				if (!(vma->vm_flags & VM_SOFTDIRTY))
					continue;
				up_read(&mm->mmap_sem);
				if (down_write_killable(&mm->mmap_sem)) {
					count = -EINTR;
					goto out_mm;
				}
				/*
				 * Avoid to modify vma->vm_flags
				 * without locked ops while the
				 * coredump reads the vm_flags.
				 */
				if (!mmget_still_valid(mm)) {
					/*
					 * Silently return "count"
					 * like if get_task_mm()
					 * failed. FIXME: should this
					 * function have returned
					 * -ESRCH if get_task_mm()
					 * failed like if
					 * get_proc_task() fails?
					 */
					up_write(&mm->mmap_sem);
					goto out_mm;
				}
				for (vma = mm->mmap; vma; vma = vma->vm_next) {
					vma->vm_flags &= ~VM_SOFTDIRTY;
					vma_set_page_prot(vma);
				}
				downgrade_write(&mm->mmap_sem);
				break;
			}

<<<<<<< HEAD
			mmu_notifier_range_init(&range, mm, 0, -1UL);
=======
			mmu_notifier_range_init(&range, MMU_NOTIFY_SOFT_DIRTY,
						0, NULL, mm, 0, -1UL);
>>>>>>> 0ecfebd2
			mmu_notifier_invalidate_range_start(&range);
		}
		walk_page_range(0, mm->highest_vm_end, &clear_refs_walk);
		if (type == CLEAR_REFS_SOFT_DIRTY)
			mmu_notifier_invalidate_range_end(&range);
		tlb_finish_mmu(&tlb, 0, -1);
		up_read(&mm->mmap_sem);
out_mm:
		mmput(mm);
	}
	put_task_struct(task);

	return count;
}

const struct file_operations proc_clear_refs_operations = {
	.write		= clear_refs_write,
	.llseek		= noop_llseek,
};

typedef struct {
	u64 pme;
} pagemap_entry_t;

struct pagemapread {
	int pos, len;		/* units: PM_ENTRY_BYTES, not bytes */
	pagemap_entry_t *buffer;
	bool show_pfn;
};

#define PAGEMAP_WALK_SIZE	(PMD_SIZE)
#define PAGEMAP_WALK_MASK	(PMD_MASK)

#define PM_ENTRY_BYTES		sizeof(pagemap_entry_t)
#define PM_PFRAME_BITS		55
#define PM_PFRAME_MASK		GENMASK_ULL(PM_PFRAME_BITS - 1, 0)
#define PM_SOFT_DIRTY		BIT_ULL(55)
#define PM_MMAP_EXCLUSIVE	BIT_ULL(56)
#define PM_FILE			BIT_ULL(61)
#define PM_SWAP			BIT_ULL(62)
#define PM_PRESENT		BIT_ULL(63)

#define PM_END_OF_BUFFER    1

static inline pagemap_entry_t make_pme(u64 frame, u64 flags)
{
	return (pagemap_entry_t) { .pme = (frame & PM_PFRAME_MASK) | flags };
}

static int add_to_pagemap(unsigned long addr, pagemap_entry_t *pme,
			  struct pagemapread *pm)
{
	pm->buffer[pm->pos++] = *pme;
	if (pm->pos >= pm->len)
		return PM_END_OF_BUFFER;
	return 0;
}

static int pagemap_pte_hole(unsigned long start, unsigned long end,
				struct mm_walk *walk)
{
	struct pagemapread *pm = walk->private;
	unsigned long addr = start;
	int err = 0;

	while (addr < end) {
		struct vm_area_struct *vma = find_vma(walk->mm, addr);
		pagemap_entry_t pme = make_pme(0, 0);
		/* End of address space hole, which we mark as non-present. */
		unsigned long hole_end;

		if (vma)
			hole_end = min(end, vma->vm_start);
		else
			hole_end = end;

		for (; addr < hole_end; addr += PAGE_SIZE) {
			err = add_to_pagemap(addr, &pme, pm);
			if (err)
				goto out;
		}

		if (!vma)
			break;

		/* Addresses in the VMA. */
		if (vma->vm_flags & VM_SOFTDIRTY)
			pme = make_pme(0, PM_SOFT_DIRTY);
		for (; addr < min(end, vma->vm_end); addr += PAGE_SIZE) {
			err = add_to_pagemap(addr, &pme, pm);
			if (err)
				goto out;
		}
	}
out:
	return err;
}

static pagemap_entry_t pte_to_pagemap_entry(struct pagemapread *pm,
		struct vm_area_struct *vma, unsigned long addr, pte_t pte)
{
	u64 frame = 0, flags = 0;
	struct page *page = NULL;

	if (pte_present(pte)) {
		if (pm->show_pfn)
			frame = pte_pfn(pte);
		flags |= PM_PRESENT;
		page = _vm_normal_page(vma, addr, pte, true);
		if (pte_soft_dirty(pte))
			flags |= PM_SOFT_DIRTY;
	} else if (is_swap_pte(pte)) {
		swp_entry_t entry;
		if (pte_swp_soft_dirty(pte))
			flags |= PM_SOFT_DIRTY;
		entry = pte_to_swp_entry(pte);
		if (pm->show_pfn)
			frame = swp_type(entry) |
				(swp_offset(entry) << MAX_SWAPFILES_SHIFT);
		flags |= PM_SWAP;
		if (is_migration_entry(entry))
			page = migration_entry_to_page(entry);

		if (is_device_private_entry(entry))
			page = device_private_entry_to_page(entry);
	}

	if (page && !PageAnon(page))
		flags |= PM_FILE;
	if (page && page_mapcount(page) == 1)
		flags |= PM_MMAP_EXCLUSIVE;
	if (vma->vm_flags & VM_SOFTDIRTY)
		flags |= PM_SOFT_DIRTY;

	return make_pme(frame, flags);
}

static int pagemap_pmd_range(pmd_t *pmdp, unsigned long addr, unsigned long end,
			     struct mm_walk *walk)
{
	struct vm_area_struct *vma = walk->vma;
	struct pagemapread *pm = walk->private;
	spinlock_t *ptl;
	pte_t *pte, *orig_pte;
	int err = 0;

#ifdef CONFIG_TRANSPARENT_HUGEPAGE
	ptl = pmd_trans_huge_lock(pmdp, vma);
	if (ptl) {
		u64 flags = 0, frame = 0;
		pmd_t pmd = *pmdp;
		struct page *page = NULL;

		if (vma->vm_flags & VM_SOFTDIRTY)
			flags |= PM_SOFT_DIRTY;

		if (pmd_present(pmd)) {
			page = pmd_page(pmd);

			flags |= PM_PRESENT;
			if (pmd_soft_dirty(pmd))
				flags |= PM_SOFT_DIRTY;
			if (pm->show_pfn)
				frame = pmd_pfn(pmd) +
					((addr & ~PMD_MASK) >> PAGE_SHIFT);
		}
#ifdef CONFIG_ARCH_ENABLE_THP_MIGRATION
		else if (is_swap_pmd(pmd)) {
			swp_entry_t entry = pmd_to_swp_entry(pmd);
			unsigned long offset;

			if (pm->show_pfn) {
				offset = swp_offset(entry) +
					((addr & ~PMD_MASK) >> PAGE_SHIFT);
				frame = swp_type(entry) |
					(offset << MAX_SWAPFILES_SHIFT);
			}
			flags |= PM_SWAP;
			if (pmd_swp_soft_dirty(pmd))
				flags |= PM_SOFT_DIRTY;
			VM_BUG_ON(!is_pmd_migration_entry(pmd));
			page = migration_entry_to_page(entry);
		}
#endif

		if (page && page_mapcount(page) == 1)
			flags |= PM_MMAP_EXCLUSIVE;

		for (; addr != end; addr += PAGE_SIZE) {
			pagemap_entry_t pme = make_pme(frame, flags);

			err = add_to_pagemap(addr, &pme, pm);
			if (err)
				break;
			if (pm->show_pfn) {
				if (flags & PM_PRESENT)
					frame++;
				else if (flags & PM_SWAP)
					frame += (1 << MAX_SWAPFILES_SHIFT);
			}
		}
		spin_unlock(ptl);
		return err;
	}

	if (pmd_trans_unstable(pmdp))
		return 0;
#endif /* CONFIG_TRANSPARENT_HUGEPAGE */

	/*
	 * We can assume that @vma always points to a valid one and @end never
	 * goes beyond vma->vm_end.
	 */
	orig_pte = pte = pte_offset_map_lock(walk->mm, pmdp, addr, &ptl);
	for (; addr < end; pte++, addr += PAGE_SIZE) {
		pagemap_entry_t pme;

		pme = pte_to_pagemap_entry(pm, vma, addr, *pte);
		err = add_to_pagemap(addr, &pme, pm);
		if (err)
			break;
	}
	pte_unmap_unlock(orig_pte, ptl);

	cond_resched();

	return err;
}

#ifdef CONFIG_HUGETLB_PAGE
/* This function walks within one hugetlb entry in the single call */
static int pagemap_hugetlb_range(pte_t *ptep, unsigned long hmask,
				 unsigned long addr, unsigned long end,
				 struct mm_walk *walk)
{
	struct pagemapread *pm = walk->private;
	struct vm_area_struct *vma = walk->vma;
	u64 flags = 0, frame = 0;
	int err = 0;
	pte_t pte;

	if (vma->vm_flags & VM_SOFTDIRTY)
		flags |= PM_SOFT_DIRTY;

	pte = huge_ptep_get(ptep);
	if (pte_present(pte)) {
		struct page *page = pte_page(pte);

		if (!PageAnon(page))
			flags |= PM_FILE;

		if (page_mapcount(page) == 1)
			flags |= PM_MMAP_EXCLUSIVE;

		flags |= PM_PRESENT;
		if (pm->show_pfn)
			frame = pte_pfn(pte) +
				((addr & ~hmask) >> PAGE_SHIFT);
	}

	for (; addr != end; addr += PAGE_SIZE) {
		pagemap_entry_t pme = make_pme(frame, flags);

		err = add_to_pagemap(addr, &pme, pm);
		if (err)
			return err;
		if (pm->show_pfn && (flags & PM_PRESENT))
			frame++;
	}

	cond_resched();

	return err;
}
#endif /* HUGETLB_PAGE */

/*
 * /proc/pid/pagemap - an array mapping virtual pages to pfns
 *
 * For each page in the address space, this file contains one 64-bit entry
 * consisting of the following:
 *
 * Bits 0-54  page frame number (PFN) if present
 * Bits 0-4   swap type if swapped
 * Bits 5-54  swap offset if swapped
 * Bit  55    pte is soft-dirty (see Documentation/admin-guide/mm/soft-dirty.rst)
 * Bit  56    page exclusively mapped
 * Bits 57-60 zero
 * Bit  61    page is file-page or shared-anon
 * Bit  62    page swapped
 * Bit  63    page present
 *
 * If the page is not present but in swap, then the PFN contains an
 * encoding of the swap file number and the page's offset into the
 * swap. Unmapped pages return a null PFN. This allows determining
 * precisely which pages are mapped (or in swap) and comparing mapped
 * pages between processes.
 *
 * Efficient users of this interface will use /proc/pid/maps to
 * determine which areas of memory are actually mapped and llseek to
 * skip over unmapped regions.
 */
static ssize_t pagemap_read(struct file *file, char __user *buf,
			    size_t count, loff_t *ppos)
{
	struct mm_struct *mm = file->private_data;
	struct pagemapread pm;
	struct mm_walk pagemap_walk = {};
	unsigned long src;
	unsigned long svpfn;
	unsigned long start_vaddr;
	unsigned long end_vaddr;
	int ret = 0, copied = 0;

	if (!mm || !mmget_not_zero(mm))
		goto out;

	ret = -EINVAL;
	/* file position must be aligned */
	if ((*ppos % PM_ENTRY_BYTES) || (count % PM_ENTRY_BYTES))
		goto out_mm;

	ret = 0;
	if (!count)
		goto out_mm;

	/* do not disclose physical addresses: attack vector */
	pm.show_pfn = file_ns_capable(file, &init_user_ns, CAP_SYS_ADMIN);

	pm.len = (PAGEMAP_WALK_SIZE >> PAGE_SHIFT);
	pm.buffer = kmalloc_array(pm.len, PM_ENTRY_BYTES, GFP_KERNEL);
	ret = -ENOMEM;
	if (!pm.buffer)
		goto out_mm;

	pagemap_walk.pmd_entry = pagemap_pmd_range;
	pagemap_walk.pte_hole = pagemap_pte_hole;
#ifdef CONFIG_HUGETLB_PAGE
	pagemap_walk.hugetlb_entry = pagemap_hugetlb_range;
#endif
	pagemap_walk.mm = mm;
	pagemap_walk.private = &pm;

	src = *ppos;
	svpfn = src / PM_ENTRY_BYTES;
	start_vaddr = svpfn << PAGE_SHIFT;
	end_vaddr = mm->task_size;

	/* watch out for wraparound */
	if (svpfn > mm->task_size >> PAGE_SHIFT)
		start_vaddr = end_vaddr;

	/*
	 * The odds are that this will stop walking way
	 * before end_vaddr, because the length of the
	 * user buffer is tracked in "pm", and the walk
	 * will stop when we hit the end of the buffer.
	 */
	ret = 0;
	while (count && (start_vaddr < end_vaddr)) {
		int len;
		unsigned long end;

		pm.pos = 0;
		end = (start_vaddr + PAGEMAP_WALK_SIZE) & PAGEMAP_WALK_MASK;
		/* overflow ? */
		if (end < start_vaddr || end > end_vaddr)
			end = end_vaddr;
		down_read(&mm->mmap_sem);
		ret = walk_page_range(start_vaddr, end, &pagemap_walk);
		up_read(&mm->mmap_sem);
		start_vaddr = end;

		len = min(count, PM_ENTRY_BYTES * pm.pos);
		if (copy_to_user(buf, pm.buffer, len)) {
			ret = -EFAULT;
			goto out_free;
		}
		copied += len;
		buf += len;
		count -= len;
	}
	*ppos += copied;
	if (!ret || ret == PM_END_OF_BUFFER)
		ret = copied;

out_free:
	kfree(pm.buffer);
out_mm:
	mmput(mm);
out:
	return ret;
}

static int pagemap_open(struct inode *inode, struct file *file)
{
	struct mm_struct *mm;

	mm = proc_mem_open(inode, PTRACE_MODE_READ);
	if (IS_ERR(mm))
		return PTR_ERR(mm);
	file->private_data = mm;
	return 0;
}

static int pagemap_release(struct inode *inode, struct file *file)
{
	struct mm_struct *mm = file->private_data;

	if (mm)
		mmdrop(mm);
	return 0;
}

const struct file_operations proc_pagemap_operations = {
	.llseek		= mem_lseek, /* borrow this */
	.read		= pagemap_read,
	.open		= pagemap_open,
	.release	= pagemap_release,
};
#endif /* CONFIG_PROC_PAGE_MONITOR */

#ifdef CONFIG_NUMA

struct numa_maps {
	unsigned long pages;
	unsigned long anon;
	unsigned long active;
	unsigned long writeback;
	unsigned long mapcount_max;
	unsigned long dirty;
	unsigned long swapcache;
	unsigned long node[MAX_NUMNODES];
};

struct numa_maps_private {
	struct proc_maps_private proc_maps;
	struct numa_maps md;
};

static void gather_stats(struct page *page, struct numa_maps *md, int pte_dirty,
			unsigned long nr_pages)
{
	int count = page_mapcount(page);

	md->pages += nr_pages;
	if (pte_dirty || PageDirty(page))
		md->dirty += nr_pages;

	if (PageSwapCache(page))
		md->swapcache += nr_pages;

	if (PageActive(page) || PageUnevictable(page))
		md->active += nr_pages;

	if (PageWriteback(page))
		md->writeback += nr_pages;

	if (PageAnon(page))
		md->anon += nr_pages;

	if (count > md->mapcount_max)
		md->mapcount_max = count;

	md->node[page_to_nid(page)] += nr_pages;
}

static struct page *can_gather_numa_stats(pte_t pte, struct vm_area_struct *vma,
		unsigned long addr)
{
	struct page *page;
	int nid;

	if (!pte_present(pte))
		return NULL;

	page = vm_normal_page(vma, addr, pte);
	if (!page)
		return NULL;

	if (PageReserved(page))
		return NULL;

	nid = page_to_nid(page);
	if (!node_isset(nid, node_states[N_MEMORY]))
		return NULL;

	return page;
}

#ifdef CONFIG_TRANSPARENT_HUGEPAGE
static struct page *can_gather_numa_stats_pmd(pmd_t pmd,
					      struct vm_area_struct *vma,
					      unsigned long addr)
{
	struct page *page;
	int nid;

	if (!pmd_present(pmd))
		return NULL;

	page = vm_normal_page_pmd(vma, addr, pmd);
	if (!page)
		return NULL;

	if (PageReserved(page))
		return NULL;

	nid = page_to_nid(page);
	if (!node_isset(nid, node_states[N_MEMORY]))
		return NULL;

	return page;
}
#endif

static int gather_pte_stats(pmd_t *pmd, unsigned long addr,
		unsigned long end, struct mm_walk *walk)
{
	struct numa_maps *md = walk->private;
	struct vm_area_struct *vma = walk->vma;
	spinlock_t *ptl;
	pte_t *orig_pte;
	pte_t *pte;

#ifdef CONFIG_TRANSPARENT_HUGEPAGE
	ptl = pmd_trans_huge_lock(pmd, vma);
	if (ptl) {
		struct page *page;

		page = can_gather_numa_stats_pmd(*pmd, vma, addr);
		if (page)
			gather_stats(page, md, pmd_dirty(*pmd),
				     HPAGE_PMD_SIZE/PAGE_SIZE);
		spin_unlock(ptl);
		return 0;
	}

	if (pmd_trans_unstable(pmd))
		return 0;
#endif
	orig_pte = pte = pte_offset_map_lock(walk->mm, pmd, addr, &ptl);
	do {
		struct page *page = can_gather_numa_stats(*pte, vma, addr);
		if (!page)
			continue;
		gather_stats(page, md, pte_dirty(*pte), 1);

	} while (pte++, addr += PAGE_SIZE, addr != end);
	pte_unmap_unlock(orig_pte, ptl);
	cond_resched();
	return 0;
}
#ifdef CONFIG_HUGETLB_PAGE
static int gather_hugetlb_stats(pte_t *pte, unsigned long hmask,
		unsigned long addr, unsigned long end, struct mm_walk *walk)
{
	pte_t huge_pte = huge_ptep_get(pte);
	struct numa_maps *md;
	struct page *page;

	if (!pte_present(huge_pte))
		return 0;

	page = pte_page(huge_pte);
	if (!page)
		return 0;

	md = walk->private;
	gather_stats(page, md, pte_dirty(huge_pte), 1);
	return 0;
}

#else
static int gather_hugetlb_stats(pte_t *pte, unsigned long hmask,
		unsigned long addr, unsigned long end, struct mm_walk *walk)
{
	return 0;
}
#endif

/*
 * Display pages allocated per node and memory policy via /proc.
 */
static int show_numa_map(struct seq_file *m, void *v)
{
	struct numa_maps_private *numa_priv = m->private;
	struct proc_maps_private *proc_priv = &numa_priv->proc_maps;
	struct vm_area_struct *vma = v;
	struct numa_maps *md = &numa_priv->md;
	struct file *file = vma->vm_file;
	struct mm_struct *mm = vma->vm_mm;
	struct mm_walk walk = {
		.hugetlb_entry = gather_hugetlb_stats,
		.pmd_entry = gather_pte_stats,
		.private = md,
		.mm = mm,
	};
	struct mempolicy *pol;
	char buffer[64];
	int nid;

	if (!mm)
		return 0;

	/* Ensure we start with an empty set of numa_maps statistics. */
	memset(md, 0, sizeof(*md));

	pol = __get_vma_policy(vma, vma->vm_start);
	if (pol) {
		mpol_to_str(buffer, sizeof(buffer), pol);
		mpol_cond_put(pol);
	} else {
		mpol_to_str(buffer, sizeof(buffer), proc_priv->task_mempolicy);
	}

	seq_printf(m, "%08lx %s", vma->vm_start, buffer);

	if (file) {
		seq_puts(m, " file=");
		seq_file_path(m, file, "\n\t= ");
	} else if (vma->vm_start <= mm->brk && vma->vm_end >= mm->start_brk) {
		seq_puts(m, " heap");
	} else if (is_stack(vma)) {
		seq_puts(m, " stack");
	}

	if (is_vm_hugetlb_page(vma))
		seq_puts(m, " huge");

	/* mmap_sem is held by m_start */
	walk_page_vma(vma, &walk);

	if (!md->pages)
		goto out;

	if (md->anon)
		seq_printf(m, " anon=%lu", md->anon);

	if (md->dirty)
		seq_printf(m, " dirty=%lu", md->dirty);

	if (md->pages != md->anon && md->pages != md->dirty)
		seq_printf(m, " mapped=%lu", md->pages);

	if (md->mapcount_max > 1)
		seq_printf(m, " mapmax=%lu", md->mapcount_max);

	if (md->swapcache)
		seq_printf(m, " swapcache=%lu", md->swapcache);

	if (md->active < md->pages && !is_vm_hugetlb_page(vma))
		seq_printf(m, " active=%lu", md->active);

	if (md->writeback)
		seq_printf(m, " writeback=%lu", md->writeback);

	for_each_node_state(nid, N_MEMORY)
		if (md->node[nid])
			seq_printf(m, " N%d=%lu", nid, md->node[nid]);

	seq_printf(m, " kernelpagesize_kB=%lu", vma_kernel_pagesize(vma) >> 10);
out:
	seq_putc(m, '\n');
	m_cache_vma(m, vma);
	return 0;
}

static const struct seq_operations proc_pid_numa_maps_op = {
	.start  = m_start,
	.next   = m_next,
	.stop   = m_stop,
	.show   = show_numa_map,
};

static int pid_numa_maps_open(struct inode *inode, struct file *file)
{
	return proc_maps_open(inode, file, &proc_pid_numa_maps_op,
				sizeof(struct numa_maps_private));
}

const struct file_operations proc_pid_numa_maps_operations = {
	.open		= pid_numa_maps_open,
	.read		= seq_read,
	.llseek		= seq_lseek,
	.release	= proc_map_release,
};

#endif /* CONFIG_NUMA */<|MERGE_RESOLUTION|>--- conflicted
+++ resolved
@@ -1169,12 +1169,8 @@
 				break;
 			}
 
-<<<<<<< HEAD
-			mmu_notifier_range_init(&range, mm, 0, -1UL);
-=======
 			mmu_notifier_range_init(&range, MMU_NOTIFY_SOFT_DIRTY,
 						0, NULL, mm, 0, -1UL);
->>>>>>> 0ecfebd2
 			mmu_notifier_invalidate_range_start(&range);
 		}
 		walk_page_range(0, mm->highest_vm_end, &clear_refs_walk);
