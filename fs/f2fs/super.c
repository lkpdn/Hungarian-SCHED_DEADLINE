--- conflicted
+++ resolved
@@ -58,10 +58,7 @@
 	[FAULT_DISCARD]		= "discard error",
 	[FAULT_WRITE_IO]	= "write IO error",
 	[FAULT_SLAB_ALLOC]	= "slab alloc",
-<<<<<<< HEAD
-=======
 	[FAULT_DQUOT_INIT]	= "dquot initialize",
->>>>>>> df0cc57e
 };
 
 void f2fs_build_fault_attr(struct f2fs_sb_info *sbi, unsigned int rate,
@@ -3513,11 +3510,7 @@
 		NR_CURSEG_PERSIST_TYPE + nat_bits_blocks >= blocks_per_seg)) {
 		f2fs_warn(sbi, "Insane cp_payload: %u, nat_bits_blocks: %u)",
 			  cp_payload, nat_bits_blocks);
-<<<<<<< HEAD
-		return -EFSCORRUPTED;
-=======
 		return 1;
->>>>>>> df0cc57e
 	}
 
 	if (unlikely(f2fs_cp_error(sbi))) {
@@ -3553,11 +3546,8 @@
 	sbi->max_victim_search = DEF_MAX_VICTIM_SEARCH;
 	sbi->migration_granularity = sbi->segs_per_sec;
 	sbi->seq_file_ra_mul = MIN_RA_MUL;
-<<<<<<< HEAD
-=======
 	sbi->max_fragment_chunk = DEF_FRAGMENT_SIZE;
 	sbi->max_fragment_hole = DEF_FRAGMENT_SIZE;
->>>>>>> df0cc57e
 
 	sbi->dir_level = DEF_DIR_LEVEL;
 	sbi->interval_time[CP_TIME] = DEF_CP_INTERVAL;
