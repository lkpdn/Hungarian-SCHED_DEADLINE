# SPDX-License-Identifier: GPL-2.0
#
# Makefile for the Linux Bluetooth subsystem.
#

obj-$(CONFIG_BT)	+= bluetooth.o
obj-$(CONFIG_BT_RFCOMM)	+= rfcomm/
obj-$(CONFIG_BT_BNEP)	+= bnep/
obj-$(CONFIG_BT_CMTP)	+= cmtp/
obj-$(CONFIG_BT_HIDP)	+= hidp/
obj-$(CONFIG_BT_6LOWPAN) += bluetooth_6lowpan.o

bluetooth_6lowpan-y := 6lowpan.o

bluetooth-y := af_bluetooth.o hci_core.o hci_conn.o hci_event.o mgmt.o \
	hci_sock.o hci_sysfs.o l2cap_core.o l2cap_sock.o smp.o lib.o \
	ecdh_helper.o hci_request.o mgmt_util.o mgmt_config.o hci_codec.o \
<<<<<<< HEAD
	eir.o
=======
	eir.o hci_sync.o
>>>>>>> 754e0b0e

bluetooth-$(CONFIG_BT_BREDR) += sco.o
bluetooth-$(CONFIG_BT_HS) += a2mp.o amp.o
bluetooth-$(CONFIG_BT_LEDS) += leds.o
bluetooth-$(CONFIG_BT_MSFTEXT) += msft.o
bluetooth-$(CONFIG_BT_AOSPEXT) += aosp.o
bluetooth-$(CONFIG_BT_DEBUGFS) += hci_debugfs.o
bluetooth-$(CONFIG_BT_SELFTEST) += selftest.o<|MERGE_RESOLUTION|>--- conflicted
+++ resolved
@@ -15,11 +15,7 @@
 bluetooth-y := af_bluetooth.o hci_core.o hci_conn.o hci_event.o mgmt.o \
 	hci_sock.o hci_sysfs.o l2cap_core.o l2cap_sock.o smp.o lib.o \
 	ecdh_helper.o hci_request.o mgmt_util.o mgmt_config.o hci_codec.o \
-<<<<<<< HEAD
-	eir.o
-=======
 	eir.o hci_sync.o
->>>>>>> 754e0b0e
 
 bluetooth-$(CONFIG_BT_BREDR) += sco.o
 bluetooth-$(CONFIG_BT_HS) += a2mp.o amp.o
