--- conflicted
+++ resolved
@@ -176,10 +176,6 @@
  * @cr2: Control register 2
  * @oar1: Own address 1 register
  * @oar2: Own address 2 register
-<<<<<<< HEAD
- * @pecr: PEC register
-=======
->>>>>>> 04d5ce62
  * @tmgr: Timing register
  */
 struct stm32f7_i2c_regs {
@@ -187,10 +183,6 @@
 	u32 cr2;
 	u32 oar1;
 	u32 oar2;
-<<<<<<< HEAD
-	u32 pecr;
-=======
->>>>>>> 04d5ce62
 	u32 tmgr;
 };
 
@@ -2183,13 +2175,8 @@
 	return 0;
 }
 
-<<<<<<< HEAD
-static int __maybe_unused
-stm32f7_i2c_regs_backup(struct stm32f7_i2c_dev *i2c_dev)
-=======
 #ifdef CONFIG_PM_SLEEP
 static int stm32f7_i2c_regs_backup(struct stm32f7_i2c_dev *i2c_dev)
->>>>>>> 04d5ce62
 {
 	int ret;
 	struct stm32f7_i2c_regs *backup_regs = &i2c_dev->backup_regs;
@@ -2202,25 +2189,15 @@
 	backup_regs->cr2 = readl_relaxed(i2c_dev->base + STM32F7_I2C_CR2);
 	backup_regs->oar1 = readl_relaxed(i2c_dev->base + STM32F7_I2C_OAR1);
 	backup_regs->oar2 = readl_relaxed(i2c_dev->base + STM32F7_I2C_OAR2);
-<<<<<<< HEAD
-	backup_regs->pecr = readl_relaxed(i2c_dev->base + STM32F7_I2C_PECR);
-	backup_regs->tmgr = readl_relaxed(i2c_dev->base + STM32F7_I2C_TIMINGR);
-=======
 	backup_regs->tmgr = readl_relaxed(i2c_dev->base + STM32F7_I2C_TIMINGR);
 	stm32f7_i2c_write_fm_plus_bits(i2c_dev, false);
->>>>>>> 04d5ce62
 
 	pm_runtime_put_sync(i2c_dev->dev);
 
 	return ret;
 }
 
-<<<<<<< HEAD
-static int __maybe_unused
-stm32f7_i2c_regs_restore(struct stm32f7_i2c_dev *i2c_dev)
-=======
 static int stm32f7_i2c_regs_restore(struct stm32f7_i2c_dev *i2c_dev)
->>>>>>> 04d5ce62
 {
 	u32 cr1;
 	int ret;
@@ -2244,37 +2221,19 @@
 	writel_relaxed(backup_regs->cr2, i2c_dev->base + STM32F7_I2C_CR2);
 	writel_relaxed(backup_regs->oar1, i2c_dev->base + STM32F7_I2C_OAR1);
 	writel_relaxed(backup_regs->oar2, i2c_dev->base + STM32F7_I2C_OAR2);
-<<<<<<< HEAD
-	writel_relaxed(backup_regs->pecr, i2c_dev->base + STM32F7_I2C_PECR);
-=======
 	stm32f7_i2c_write_fm_plus_bits(i2c_dev, true);
->>>>>>> 04d5ce62
 
 	pm_runtime_put_sync(i2c_dev->dev);
 
 	return ret;
 }
 
-<<<<<<< HEAD
-static int __maybe_unused stm32f7_i2c_suspend(struct device *dev)
-=======
 static int stm32f7_i2c_suspend(struct device *dev)
->>>>>>> 04d5ce62
 {
 	struct stm32f7_i2c_dev *i2c_dev = dev_get_drvdata(dev);
 	int ret;
 
 	i2c_mark_adapter_suspended(&i2c_dev->adap);
-<<<<<<< HEAD
-	ret = stm32f7_i2c_regs_backup(i2c_dev);
-	if (ret < 0) {
-		i2c_mark_adapter_resumed(&i2c_dev->adap);
-		return ret;
-	}
-
-	pinctrl_pm_select_sleep_state(dev);
-	pm_runtime_force_suspend(dev);
-=======
 
 	if (!device_may_wakeup(dev) && !dev->power.wakeup_path) {
 		ret = stm32f7_i2c_regs_backup(i2c_dev);
@@ -2286,30 +2245,15 @@
 		pinctrl_pm_select_sleep_state(dev);
 		pm_runtime_force_suspend(dev);
 	}
->>>>>>> 04d5ce62
 
 	return 0;
 }
 
-<<<<<<< HEAD
-static int __maybe_unused stm32f7_i2c_resume(struct device *dev)
-=======
 static int stm32f7_i2c_resume(struct device *dev)
->>>>>>> 04d5ce62
 {
 	struct stm32f7_i2c_dev *i2c_dev = dev_get_drvdata(dev);
 	int ret;
 
-<<<<<<< HEAD
-	ret = pm_runtime_force_resume(dev);
-	if (ret < 0)
-		return ret;
-	pinctrl_pm_select_default_state(dev);
-
-	ret = stm32f7_i2c_regs_restore(i2c_dev);
-	if (ret < 0)
-		return ret;
-=======
 	if (!device_may_wakeup(dev) && !dev->power.wakeup_path) {
 		ret = pm_runtime_force_resume(dev);
 		if (ret < 0)
@@ -2321,15 +2265,11 @@
 			return ret;
 	}
 
->>>>>>> 04d5ce62
 	i2c_mark_adapter_resumed(&i2c_dev->adap);
 
 	return 0;
 }
-<<<<<<< HEAD
-=======
 #endif
->>>>>>> 04d5ce62
 
 static const struct dev_pm_ops stm32f7_i2c_pm_ops = {
 	SET_RUNTIME_PM_OPS(stm32f7_i2c_runtime_suspend,
