--- conflicted
+++ resolved
@@ -563,11 +563,8 @@
 	.ht_params = &iwl6000_ht_params,
 	.need_dc_calib = true,
 	.need_temp_offset_calib = true,
-<<<<<<< HEAD
-	.led_mode = IWL_LED_RF_STATE,
-=======
-	.use_new_eeprom_reading = true,
->>>>>>> 56e6417b
+	.led_mode = IWL_LED_RF_STATE,
+	.use_new_eeprom_reading = true,
 };
 
 struct iwl_cfg iwl6005_2abg_cfg = {
@@ -582,11 +579,8 @@
 	.base_params = &iwl6000_base_params,
 	.need_dc_calib = true,
 	.need_temp_offset_calib = true,
-<<<<<<< HEAD
-	.led_mode = IWL_LED_RF_STATE,
-=======
-	.use_new_eeprom_reading = true,
->>>>>>> 56e6417b
+	.led_mode = IWL_LED_RF_STATE,
+	.use_new_eeprom_reading = true,
 };
 
 struct iwl_cfg iwl6005_2bg_cfg = {
@@ -601,11 +595,8 @@
 	.base_params = &iwl6000_base_params,
 	.need_dc_calib = true,
 	.need_temp_offset_calib = true,
-<<<<<<< HEAD
-	.led_mode = IWL_LED_RF_STATE,
-=======
-	.use_new_eeprom_reading = true,
->>>>>>> 56e6417b
+	.led_mode = IWL_LED_RF_STATE,
+	.use_new_eeprom_reading = true,
 };
 
 struct iwl_cfg iwl6030_2agn_cfg = {
@@ -810,11 +801,8 @@
 	.base_params = &iwl6050_base_params,
 	.ht_params = &iwl6000_ht_params,
 	.need_dc_calib = true,
-<<<<<<< HEAD
-	.led_mode = IWL_LED_RF_STATE,
-=======
-	.use_new_eeprom_reading = true,
->>>>>>> 56e6417b
+	.led_mode = IWL_LED_RF_STATE,
+	.use_new_eeprom_reading = true,
 };
 
 struct iwl_cfg iwl6050_2abg_cfg = {
