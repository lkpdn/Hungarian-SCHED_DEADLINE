--- conflicted
+++ resolved
@@ -84,38 +84,6 @@
 	return nfp_net_ebpf_capable(nn) ? "BPF" : "";
 }
 
-<<<<<<< HEAD
-=======
-static int
-nfp_bpf_vnic_alloc(struct nfp_app *app, struct nfp_net *nn, unsigned int id)
-{
-	int err;
-
-	nn->app_priv = kzalloc(sizeof(struct nfp_bpf_vnic), GFP_KERNEL);
-	if (!nn->app_priv)
-		return -ENOMEM;
-
-	err = nfp_app_nic_vnic_alloc(app, nn, id);
-	if (err)
-		goto err_free_priv;
-
-	return 0;
-err_free_priv:
-	kfree(nn->app_priv);
-	return err;
-}
-
-static void nfp_bpf_vnic_free(struct nfp_app *app, struct nfp_net *nn)
-{
-	struct nfp_bpf_vnic *bv = nn->app_priv;
-
-	if (nn->dp.bpf_offload_xdp)
-		nfp_bpf_xdp_offload(app, nn, NULL);
-	WARN_ON(bv->tc_prog);
-	kfree(bv);
-}
-
->>>>>>> ead68f21
 static int nfp_bpf_setup_tc_block_cb(enum tc_setup_type type,
 				     void *type_data, void *cb_priv)
 {
@@ -318,12 +286,7 @@
 
 	.extra_cap	= nfp_bpf_extra_cap,
 
-<<<<<<< HEAD
 	.vnic_alloc	= nfp_app_nic_vnic_alloc,
-=======
-	.vnic_alloc	= nfp_bpf_vnic_alloc,
-	.vnic_free	= nfp_bpf_vnic_free,
->>>>>>> ead68f21
 
 	.setup_tc	= nfp_bpf_setup_tc,
 	.tc_busy	= nfp_bpf_tc_busy,
