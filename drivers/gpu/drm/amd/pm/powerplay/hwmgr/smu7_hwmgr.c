/*
 * Copyright 2015 Advanced Micro Devices, Inc.
 *
 * Permission is hereby granted, free of charge, to any person obtaining a
 * copy of this software and associated documentation files (the "Software"),
 * to deal in the Software without restriction, including without limitation
 * the rights to use, copy, modify, merge, publish, distribute, sublicense,
 * and/or sell copies of the Software, and to permit persons to whom the
 * Software is furnished to do so, subject to the following conditions:
 *
 * The above copyright notice and this permission notice shall be included in
 * all copies or substantial portions of the Software.
 *
 * THE SOFTWARE IS PROVIDED "AS IS", WITHOUT WARRANTY OF ANY KIND, EXPRESS OR
 * IMPLIED, INCLUDING BUT NOT LIMITED TO THE WARRANTIES OF MERCHANTABILITY,
 * FITNESS FOR A PARTICULAR PURPOSE AND NONINFRINGEMENT.  IN NO EVENT SHALL
 * THE COPYRIGHT HOLDER(S) OR AUTHOR(S) BE LIABLE FOR ANY CLAIM, DAMAGES OR
 * OTHER LIABILITY, WHETHER IN AN ACTION OF CONTRACT, TORT OR OTHERWISE,
 * ARISING FROM, OUT OF OR IN CONNECTION WITH THE SOFTWARE OR THE USE OR
 * OTHER DEALINGS IN THE SOFTWARE.
 *
 */
#include "pp_debug.h"
#include <linux/delay.h>
#include <linux/fb.h>
#include <linux/module.h>
#include <linux/pci.h>
#include <linux/slab.h>
#include <asm/div64.h>
#if IS_ENABLED(CONFIG_X86_64)
#include <asm/intel-family.h>
#endif
#include <drm/amdgpu_drm.h>
#include "ppatomctrl.h"
#include "atombios.h"
#include "pptable_v1_0.h"
#include "pppcielanes.h"
#include "amd_pcie_helpers.h"
#include "hardwaremanager.h"
#include "process_pptables_v1_0.h"
#include "cgs_common.h"

#include "smu7_common.h"

#include "hwmgr.h"
#include "smu7_hwmgr.h"
#include "smu_ucode_xfer_vi.h"
#include "smu7_powertune.h"
#include "smu7_dyn_defaults.h"
#include "smu7_thermal.h"
#include "smu7_clockpowergating.h"
#include "processpptables.h"
#include "pp_thermal.h"
#include "smu7_baco.h"
#include "smu7_smumgr.h"
#include "polaris10_smumgr.h"

#include "ivsrcid/ivsrcid_vislands30.h"

#define MC_CG_ARB_FREQ_F0           0x0a
#define MC_CG_ARB_FREQ_F1           0x0b
#define MC_CG_ARB_FREQ_F2           0x0c
#define MC_CG_ARB_FREQ_F3           0x0d

#define MC_CG_SEQ_DRAMCONF_S0       0x05
#define MC_CG_SEQ_DRAMCONF_S1       0x06
#define MC_CG_SEQ_YCLK_SUSPEND      0x04
#define MC_CG_SEQ_YCLK_RESUME       0x0a

#define SMC_CG_IND_START            0xc0030000
#define SMC_CG_IND_END              0xc0040000

#define MEM_FREQ_LOW_LATENCY        25000
#define MEM_FREQ_HIGH_LATENCY       80000

#define MEM_LATENCY_HIGH            45
#define MEM_LATENCY_LOW             35
#define MEM_LATENCY_ERR             0xFFFF

#define MC_SEQ_MISC0_GDDR5_SHIFT 28
#define MC_SEQ_MISC0_GDDR5_MASK  0xf0000000
#define MC_SEQ_MISC0_GDDR5_VALUE 5

#define PCIE_BUS_CLK                10000
#define TCLK                        (PCIE_BUS_CLK / 10)

static struct profile_mode_setting smu7_profiling[7] =
					{{0, 0, 0, 0, 0, 0, 0, 0},
					 {1, 0, 100, 30, 1, 0, 100, 10},
					 {1, 10, 0, 30, 0, 0, 0, 0},
					 {0, 0, 0, 0, 1, 10, 16, 31},
					 {1, 0, 11, 50, 1, 0, 100, 10},
					 {1, 0, 5, 30, 0, 0, 0, 0},
					 {0, 0, 0, 0, 0, 0, 0, 0},
					};

#define PPSMC_MSG_SetVBITimeout_VEGAM    ((uint16_t) 0x310)

#define ixPWR_SVI2_PLANE1_LOAD                     0xC0200280
#define PWR_SVI2_PLANE1_LOAD__PSI1_MASK                    0x00000020L
#define PWR_SVI2_PLANE1_LOAD__PSI0_EN_MASK                 0x00000040L
#define PWR_SVI2_PLANE1_LOAD__PSI1__SHIFT                  0x00000005
#define PWR_SVI2_PLANE1_LOAD__PSI0_EN__SHIFT               0x00000006

#define STRAP_EVV_REVISION_MSB		2211
#define STRAP_EVV_REVISION_LSB		2208

/** Values for the CG_THERMAL_CTRL::DPM_EVENT_SRC field. */
enum DPM_EVENT_SRC {
	DPM_EVENT_SRC_ANALOG = 0,
	DPM_EVENT_SRC_EXTERNAL = 1,
	DPM_EVENT_SRC_DIGITAL = 2,
	DPM_EVENT_SRC_ANALOG_OR_EXTERNAL = 3,
	DPM_EVENT_SRC_DIGITAL_OR_EXTERNAL = 4
};

#define ixDIDT_SQ_EDC_CTRL                         0x0013
#define ixDIDT_SQ_EDC_THRESHOLD                    0x0014
#define ixDIDT_SQ_EDC_STALL_PATTERN_1_2            0x0015
#define ixDIDT_SQ_EDC_STALL_PATTERN_3_4            0x0016
#define ixDIDT_SQ_EDC_STALL_PATTERN_5_6            0x0017
#define ixDIDT_SQ_EDC_STALL_PATTERN_7              0x0018

#define ixDIDT_TD_EDC_CTRL                         0x0053
#define ixDIDT_TD_EDC_THRESHOLD                    0x0054
#define ixDIDT_TD_EDC_STALL_PATTERN_1_2            0x0055
#define ixDIDT_TD_EDC_STALL_PATTERN_3_4            0x0056
#define ixDIDT_TD_EDC_STALL_PATTERN_5_6            0x0057
#define ixDIDT_TD_EDC_STALL_PATTERN_7              0x0058

#define ixDIDT_TCP_EDC_CTRL                        0x0073
#define ixDIDT_TCP_EDC_THRESHOLD                   0x0074
#define ixDIDT_TCP_EDC_STALL_PATTERN_1_2           0x0075
#define ixDIDT_TCP_EDC_STALL_PATTERN_3_4           0x0076
#define ixDIDT_TCP_EDC_STALL_PATTERN_5_6           0x0077
#define ixDIDT_TCP_EDC_STALL_PATTERN_7             0x0078

#define ixDIDT_DB_EDC_CTRL                         0x0033
#define ixDIDT_DB_EDC_THRESHOLD                    0x0034
#define ixDIDT_DB_EDC_STALL_PATTERN_1_2            0x0035
#define ixDIDT_DB_EDC_STALL_PATTERN_3_4            0x0036
#define ixDIDT_DB_EDC_STALL_PATTERN_5_6            0x0037
#define ixDIDT_DB_EDC_STALL_PATTERN_7              0x0038

uint32_t DIDTEDCConfig_P12[] = {
    ixDIDT_SQ_EDC_STALL_PATTERN_1_2,
    ixDIDT_SQ_EDC_STALL_PATTERN_3_4,
    ixDIDT_SQ_EDC_STALL_PATTERN_5_6,
    ixDIDT_SQ_EDC_STALL_PATTERN_7,
    ixDIDT_SQ_EDC_THRESHOLD,
    ixDIDT_SQ_EDC_CTRL,
    ixDIDT_TD_EDC_STALL_PATTERN_1_2,
    ixDIDT_TD_EDC_STALL_PATTERN_3_4,
    ixDIDT_TD_EDC_STALL_PATTERN_5_6,
    ixDIDT_TD_EDC_STALL_PATTERN_7,
    ixDIDT_TD_EDC_THRESHOLD,
    ixDIDT_TD_EDC_CTRL,
    ixDIDT_TCP_EDC_STALL_PATTERN_1_2,
    ixDIDT_TCP_EDC_STALL_PATTERN_3_4,
    ixDIDT_TCP_EDC_STALL_PATTERN_5_6,
    ixDIDT_TCP_EDC_STALL_PATTERN_7,
    ixDIDT_TCP_EDC_THRESHOLD,
    ixDIDT_TCP_EDC_CTRL,
    ixDIDT_DB_EDC_STALL_PATTERN_1_2,
    ixDIDT_DB_EDC_STALL_PATTERN_3_4,
    ixDIDT_DB_EDC_STALL_PATTERN_5_6,
    ixDIDT_DB_EDC_STALL_PATTERN_7,
    ixDIDT_DB_EDC_THRESHOLD,
    ixDIDT_DB_EDC_CTRL,
    0xFFFFFFFF // End of list
};

static const unsigned long PhwVIslands_Magic = (unsigned long)(PHM_VIslands_Magic);
static int smu7_force_clock_level(struct pp_hwmgr *hwmgr,
		enum pp_clock_type type, uint32_t mask);
static int smu7_notify_has_display(struct pp_hwmgr *hwmgr);

static struct smu7_power_state *cast_phw_smu7_power_state(
				  struct pp_hw_power_state *hw_ps)
{
	PP_ASSERT_WITH_CODE((PhwVIslands_Magic == hw_ps->magic),
				"Invalid Powerstate Type!",
				 return NULL);

	return (struct smu7_power_state *)hw_ps;
}

static const struct smu7_power_state *cast_const_phw_smu7_power_state(
				 const struct pp_hw_power_state *hw_ps)
{
	PP_ASSERT_WITH_CODE((PhwVIslands_Magic == hw_ps->magic),
				"Invalid Powerstate Type!",
				 return NULL);

	return (const struct smu7_power_state *)hw_ps;
}

/**
 * smu7_get_mc_microcode_version - Find the MC microcode version and store it in the HwMgr struct
 *
 * @hwmgr:  the address of the powerplay hardware manager.
 * Return:   always 0
 */
static int smu7_get_mc_microcode_version(struct pp_hwmgr *hwmgr)
{
	cgs_write_register(hwmgr->device, mmMC_SEQ_IO_DEBUG_INDEX, 0x9F);

	hwmgr->microcode_version_info.MC = cgs_read_register(hwmgr->device, mmMC_SEQ_IO_DEBUG_DATA);

	return 0;
}

static uint16_t smu7_get_current_pcie_speed(struct pp_hwmgr *hwmgr)
{
	uint32_t speedCntl = 0;

	/* mmPCIE_PORT_INDEX rename as mmPCIE_INDEX */
	speedCntl = cgs_read_ind_register(hwmgr->device, CGS_IND_REG__PCIE,
			ixPCIE_LC_SPEED_CNTL);
	return((uint16_t)PHM_GET_FIELD(speedCntl,
			PCIE_LC_SPEED_CNTL, LC_CURRENT_DATA_RATE));
}

static int smu7_get_current_pcie_lane_number(struct pp_hwmgr *hwmgr)
{
	uint32_t link_width;

	/* mmPCIE_PORT_INDEX rename as mmPCIE_INDEX */
	link_width = PHM_READ_INDIRECT_FIELD(hwmgr->device, CGS_IND_REG__PCIE,
			PCIE_LC_LINK_WIDTH_CNTL, LC_LINK_WIDTH_RD);

	PP_ASSERT_WITH_CODE((7 >= link_width),
			"Invalid PCIe lane width!", return 0);

	return decode_pcie_lane_width(link_width);
}

/**
 * smu7_enable_smc_voltage_controller - Enable voltage control
 *
 * @hwmgr:  the address of the powerplay hardware manager.
 * Return:   always PP_Result_OK
 */
static int smu7_enable_smc_voltage_controller(struct pp_hwmgr *hwmgr)
{
	if (hwmgr->chip_id >= CHIP_POLARIS10 &&
	    hwmgr->chip_id <= CHIP_VEGAM) {
		PHM_WRITE_VFPF_INDIRECT_FIELD(hwmgr->device,
				CGS_IND_REG__SMC, PWR_SVI2_PLANE1_LOAD, PSI1, 0);
		PHM_WRITE_VFPF_INDIRECT_FIELD(hwmgr->device,
				CGS_IND_REG__SMC, PWR_SVI2_PLANE1_LOAD, PSI0_EN, 0);
	}

	if (hwmgr->feature_mask & PP_SMC_VOLTAGE_CONTROL_MASK)
		smum_send_msg_to_smc(hwmgr, PPSMC_MSG_Voltage_Cntl_Enable, NULL);

	return 0;
}

/**
 * smu7_voltage_control - Checks if we want to support voltage control
 *
 * @hwmgr:  the address of the powerplay hardware manager.
 */
static bool smu7_voltage_control(const struct pp_hwmgr *hwmgr)
{
	const struct smu7_hwmgr *data =
			(const struct smu7_hwmgr *)(hwmgr->backend);

	return (SMU7_VOLTAGE_CONTROL_NONE != data->voltage_control);
}

/**
 * smu7_enable_voltage_control - Enable voltage control
 *
 * @hwmgr:  the address of the powerplay hardware manager.
 * Return:   always 0
 */
static int smu7_enable_voltage_control(struct pp_hwmgr *hwmgr)
{
	/* enable voltage control */
	PHM_WRITE_INDIRECT_FIELD(hwmgr->device, CGS_IND_REG__SMC,
			GENERAL_PWRMGT, VOLT_PWRMGT_EN, 1);

	return 0;
}

static int phm_get_svi2_voltage_table_v0(pp_atomctrl_voltage_table *voltage_table,
		struct phm_clock_voltage_dependency_table *voltage_dependency_table
		)
{
	uint32_t i;

	PP_ASSERT_WITH_CODE((NULL != voltage_table),
			"Voltage Dependency Table empty.", return -EINVAL;);

	voltage_table->mask_low = 0;
	voltage_table->phase_delay = 0;
	voltage_table->count = voltage_dependency_table->count;

	for (i = 0; i < voltage_dependency_table->count; i++) {
		voltage_table->entries[i].value =
			voltage_dependency_table->entries[i].v;
		voltage_table->entries[i].smio_low = 0;
	}

	return 0;
}


/**
 * smu7_construct_voltage_tables - Create Voltage Tables.
 *
 * @hwmgr:  the address of the powerplay hardware manager.
 * Return:   always 0
 */
static int smu7_construct_voltage_tables(struct pp_hwmgr *hwmgr)
{
	struct smu7_hwmgr *data = (struct smu7_hwmgr *)(hwmgr->backend);
	struct phm_ppt_v1_information *table_info =
			(struct phm_ppt_v1_information *)hwmgr->pptable;
	int result = 0;
	uint32_t tmp;

	if (SMU7_VOLTAGE_CONTROL_BY_GPIO == data->mvdd_control) {
		result = atomctrl_get_voltage_table_v3(hwmgr,
				VOLTAGE_TYPE_MVDDC, VOLTAGE_OBJ_GPIO_LUT,
				&(data->mvdd_voltage_table));
		PP_ASSERT_WITH_CODE((0 == result),
				"Failed to retrieve MVDD table.",
				return result);
	} else if (SMU7_VOLTAGE_CONTROL_BY_SVID2 == data->mvdd_control) {
		if (hwmgr->pp_table_version == PP_TABLE_V1)
			result = phm_get_svi2_mvdd_voltage_table(&(data->mvdd_voltage_table),
					table_info->vdd_dep_on_mclk);
		else if (hwmgr->pp_table_version == PP_TABLE_V0)
			result = phm_get_svi2_voltage_table_v0(&(data->mvdd_voltage_table),
					hwmgr->dyn_state.mvdd_dependency_on_mclk);

		PP_ASSERT_WITH_CODE((0 == result),
				"Failed to retrieve SVI2 MVDD table from dependency table.",
				return result;);
	}

	if (SMU7_VOLTAGE_CONTROL_BY_GPIO == data->vddci_control) {
		result = atomctrl_get_voltage_table_v3(hwmgr,
				VOLTAGE_TYPE_VDDCI, VOLTAGE_OBJ_GPIO_LUT,
				&(data->vddci_voltage_table));
		PP_ASSERT_WITH_CODE((0 == result),
				"Failed to retrieve VDDCI table.",
				return result);
	} else if (SMU7_VOLTAGE_CONTROL_BY_SVID2 == data->vddci_control) {
		if (hwmgr->pp_table_version == PP_TABLE_V1)
			result = phm_get_svi2_vddci_voltage_table(&(data->vddci_voltage_table),
					table_info->vdd_dep_on_mclk);
		else if (hwmgr->pp_table_version == PP_TABLE_V0)
			result = phm_get_svi2_voltage_table_v0(&(data->vddci_voltage_table),
					hwmgr->dyn_state.vddci_dependency_on_mclk);
		PP_ASSERT_WITH_CODE((0 == result),
				"Failed to retrieve SVI2 VDDCI table from dependency table.",
				return result);
	}

	if (SMU7_VOLTAGE_CONTROL_BY_SVID2 == data->vdd_gfx_control) {
		/* VDDGFX has only SVI2 voltage control */
		result = phm_get_svi2_vdd_voltage_table(&(data->vddgfx_voltage_table),
					table_info->vddgfx_lookup_table);
		PP_ASSERT_WITH_CODE((0 == result),
			"Failed to retrieve SVI2 VDDGFX table from lookup table.", return result;);
	}


	if (SMU7_VOLTAGE_CONTROL_BY_GPIO == data->voltage_control) {
		result = atomctrl_get_voltage_table_v3(hwmgr,
					VOLTAGE_TYPE_VDDC, VOLTAGE_OBJ_GPIO_LUT,
					&data->vddc_voltage_table);
		PP_ASSERT_WITH_CODE((0 == result),
			"Failed to retrieve VDDC table.", return result;);
	} else if (SMU7_VOLTAGE_CONTROL_BY_SVID2 == data->voltage_control) {

		if (hwmgr->pp_table_version == PP_TABLE_V0)
			result = phm_get_svi2_voltage_table_v0(&data->vddc_voltage_table,
					hwmgr->dyn_state.vddc_dependency_on_mclk);
		else if (hwmgr->pp_table_version == PP_TABLE_V1)
			result = phm_get_svi2_vdd_voltage_table(&(data->vddc_voltage_table),
				table_info->vddc_lookup_table);

		PP_ASSERT_WITH_CODE((0 == result),
			"Failed to retrieve SVI2 VDDC table from dependency table.", return result;);
	}

	tmp = smum_get_mac_definition(hwmgr, SMU_MAX_LEVELS_VDDC);
	PP_ASSERT_WITH_CODE(
			(data->vddc_voltage_table.count <= tmp),
		"Too many voltage values for VDDC. Trimming to fit state table.",
			phm_trim_voltage_table_to_fit_state_table(tmp,
						&(data->vddc_voltage_table)));

	tmp = smum_get_mac_definition(hwmgr, SMU_MAX_LEVELS_VDDGFX);
	PP_ASSERT_WITH_CODE(
			(data->vddgfx_voltage_table.count <= tmp),
		"Too many voltage values for VDDC. Trimming to fit state table.",
			phm_trim_voltage_table_to_fit_state_table(tmp,
						&(data->vddgfx_voltage_table)));

	tmp = smum_get_mac_definition(hwmgr, SMU_MAX_LEVELS_VDDCI);
	PP_ASSERT_WITH_CODE(
			(data->vddci_voltage_table.count <= tmp),
		"Too many voltage values for VDDCI. Trimming to fit state table.",
			phm_trim_voltage_table_to_fit_state_table(tmp,
					&(data->vddci_voltage_table)));

	tmp = smum_get_mac_definition(hwmgr, SMU_MAX_LEVELS_MVDD);
	PP_ASSERT_WITH_CODE(
			(data->mvdd_voltage_table.count <= tmp),
		"Too many voltage values for MVDD. Trimming to fit state table.",
			phm_trim_voltage_table_to_fit_state_table(tmp,
						&(data->mvdd_voltage_table)));

	return 0;
}

/**
 * smu7_program_static_screen_threshold_parameters - Programs static screed detection parameters
 *
 * @hwmgr:  the address of the powerplay hardware manager.
 * Return:   always 0
 */
static int smu7_program_static_screen_threshold_parameters(
							struct pp_hwmgr *hwmgr)
{
	struct smu7_hwmgr *data = (struct smu7_hwmgr *)(hwmgr->backend);

	/* Set static screen threshold unit */
	PHM_WRITE_INDIRECT_FIELD(hwmgr->device, CGS_IND_REG__SMC,
			CG_STATIC_SCREEN_PARAMETER, STATIC_SCREEN_THRESHOLD_UNIT,
			data->static_screen_threshold_unit);
	/* Set static screen threshold */
	PHM_WRITE_INDIRECT_FIELD(hwmgr->device, CGS_IND_REG__SMC,
			CG_STATIC_SCREEN_PARAMETER, STATIC_SCREEN_THRESHOLD,
			data->static_screen_threshold);

	return 0;
}

/**
 * smu7_enable_display_gap - Setup display gap for glitch free memory clock switching.
 *
 * @hwmgr:  the address of the powerplay hardware manager.
 * Return:   always  0
 */
static int smu7_enable_display_gap(struct pp_hwmgr *hwmgr)
{
	uint32_t display_gap =
			cgs_read_ind_register(hwmgr->device, CGS_IND_REG__SMC,
					ixCG_DISPLAY_GAP_CNTL);

	display_gap = PHM_SET_FIELD(display_gap, CG_DISPLAY_GAP_CNTL,
			DISP_GAP, DISPLAY_GAP_IGNORE);

	display_gap = PHM_SET_FIELD(display_gap, CG_DISPLAY_GAP_CNTL,
			DISP_GAP_MCHG, DISPLAY_GAP_VBLANK);

	cgs_write_ind_register(hwmgr->device, CGS_IND_REG__SMC,
			ixCG_DISPLAY_GAP_CNTL, display_gap);

	return 0;
}

/**
 * smu7_program_voting_clients - Programs activity state transition voting clients
 *
 * @hwmgr:  the address of the powerplay hardware manager.
 * Return:   always  0
 */
static int smu7_program_voting_clients(struct pp_hwmgr *hwmgr)
{
	struct smu7_hwmgr *data = (struct smu7_hwmgr *)(hwmgr->backend);
	int i;

	/* Clear reset for voting clients before enabling DPM */
	PHM_WRITE_INDIRECT_FIELD(hwmgr->device, CGS_IND_REG__SMC,
			SCLK_PWRMGT_CNTL, RESET_SCLK_CNT, 0);
	PHM_WRITE_INDIRECT_FIELD(hwmgr->device, CGS_IND_REG__SMC,
			SCLK_PWRMGT_CNTL, RESET_BUSY_CNT, 0);

	for (i = 0; i < 8; i++)
		cgs_write_ind_register(hwmgr->device, CGS_IND_REG__SMC,
					ixCG_FREQ_TRAN_VOTING_0 + i * 4,
					data->voting_rights_clients[i]);
	return 0;
}

static int smu7_clear_voting_clients(struct pp_hwmgr *hwmgr)
{
	int i;

	/* Reset voting clients before disabling DPM */
	PHM_WRITE_INDIRECT_FIELD(hwmgr->device, CGS_IND_REG__SMC,
			SCLK_PWRMGT_CNTL, RESET_SCLK_CNT, 1);
	PHM_WRITE_INDIRECT_FIELD(hwmgr->device, CGS_IND_REG__SMC,
			SCLK_PWRMGT_CNTL, RESET_BUSY_CNT, 1);

	for (i = 0; i < 8; i++)
		cgs_write_ind_register(hwmgr->device, CGS_IND_REG__SMC,
				ixCG_FREQ_TRAN_VOTING_0 + i * 4, 0);

	return 0;
}

/* Copy one arb setting to another and then switch the active set.
 * arb_src and arb_dest is one of the MC_CG_ARB_FREQ_Fx constants.
 */
static int smu7_copy_and_switch_arb_sets(struct pp_hwmgr *hwmgr,
		uint32_t arb_src, uint32_t arb_dest)
{
	uint32_t mc_arb_dram_timing;
	uint32_t mc_arb_dram_timing2;
	uint32_t burst_time;
	uint32_t mc_cg_config;

	switch (arb_src) {
	case MC_CG_ARB_FREQ_F0:
		mc_arb_dram_timing  = cgs_read_register(hwmgr->device, mmMC_ARB_DRAM_TIMING);
		mc_arb_dram_timing2 = cgs_read_register(hwmgr->device, mmMC_ARB_DRAM_TIMING2);
		burst_time = PHM_READ_FIELD(hwmgr->device, MC_ARB_BURST_TIME, STATE0);
		break;
	case MC_CG_ARB_FREQ_F1:
		mc_arb_dram_timing  = cgs_read_register(hwmgr->device, mmMC_ARB_DRAM_TIMING_1);
		mc_arb_dram_timing2 = cgs_read_register(hwmgr->device, mmMC_ARB_DRAM_TIMING2_1);
		burst_time = PHM_READ_FIELD(hwmgr->device, MC_ARB_BURST_TIME, STATE1);
		break;
	default:
		return -EINVAL;
	}

	switch (arb_dest) {
	case MC_CG_ARB_FREQ_F0:
		cgs_write_register(hwmgr->device, mmMC_ARB_DRAM_TIMING, mc_arb_dram_timing);
		cgs_write_register(hwmgr->device, mmMC_ARB_DRAM_TIMING2, mc_arb_dram_timing2);
		PHM_WRITE_FIELD(hwmgr->device, MC_ARB_BURST_TIME, STATE0, burst_time);
		break;
	case MC_CG_ARB_FREQ_F1:
		cgs_write_register(hwmgr->device, mmMC_ARB_DRAM_TIMING_1, mc_arb_dram_timing);
		cgs_write_register(hwmgr->device, mmMC_ARB_DRAM_TIMING2_1, mc_arb_dram_timing2);
		PHM_WRITE_FIELD(hwmgr->device, MC_ARB_BURST_TIME, STATE1, burst_time);
		break;
	default:
		return -EINVAL;
	}

	mc_cg_config = cgs_read_register(hwmgr->device, mmMC_CG_CONFIG);
	mc_cg_config |= 0x0000000F;
	cgs_write_register(hwmgr->device, mmMC_CG_CONFIG, mc_cg_config);
	PHM_WRITE_FIELD(hwmgr->device, MC_ARB_CG, CG_ARB_REQ, arb_dest);

	return 0;
}

static int smu7_reset_to_default(struct pp_hwmgr *hwmgr)
{
	return smum_send_msg_to_smc(hwmgr, PPSMC_MSG_ResetToDefaults, NULL);
}

/**
 * smu7_initial_switch_from_arbf0_to_f1 - Initial switch from ARB F0->F1
 *
 * @hwmgr:  the address of the powerplay hardware manager.
 * Return:   always 0
 * This function is to be called from the SetPowerState table.
 */
static int smu7_initial_switch_from_arbf0_to_f1(struct pp_hwmgr *hwmgr)
{
	return smu7_copy_and_switch_arb_sets(hwmgr,
			MC_CG_ARB_FREQ_F0, MC_CG_ARB_FREQ_F1);
}

static int smu7_force_switch_to_arbf0(struct pp_hwmgr *hwmgr)
{
	uint32_t tmp;

	tmp = (cgs_read_ind_register(hwmgr->device,
			CGS_IND_REG__SMC, ixSMC_SCRATCH9) &
			0x0000ff00) >> 8;

	if (tmp == MC_CG_ARB_FREQ_F0)
		return 0;

	return smu7_copy_and_switch_arb_sets(hwmgr,
			tmp, MC_CG_ARB_FREQ_F0);
}

static uint16_t smu7_override_pcie_speed(struct pp_hwmgr *hwmgr)
{
	struct amdgpu_device *adev = (struct amdgpu_device *)(hwmgr->adev);
	uint16_t pcie_gen = 0;

	if (adev->pm.pcie_gen_mask & CAIL_PCIE_LINK_SPEED_SUPPORT_GEN4 &&
	    adev->pm.pcie_gen_mask & CAIL_ASIC_PCIE_LINK_SPEED_SUPPORT_GEN4)
		pcie_gen = 3;
	else if (adev->pm.pcie_gen_mask & CAIL_PCIE_LINK_SPEED_SUPPORT_GEN3 &&
		adev->pm.pcie_gen_mask & CAIL_ASIC_PCIE_LINK_SPEED_SUPPORT_GEN3)
		pcie_gen = 2;
	else if (adev->pm.pcie_gen_mask & CAIL_PCIE_LINK_SPEED_SUPPORT_GEN2 &&
		adev->pm.pcie_gen_mask & CAIL_ASIC_PCIE_LINK_SPEED_SUPPORT_GEN2)
		pcie_gen = 1;
	else if (adev->pm.pcie_gen_mask & CAIL_PCIE_LINK_SPEED_SUPPORT_GEN1 &&
		adev->pm.pcie_gen_mask & CAIL_ASIC_PCIE_LINK_SPEED_SUPPORT_GEN1)
		pcie_gen = 0;

	return pcie_gen;
}

static uint16_t smu7_override_pcie_width(struct pp_hwmgr *hwmgr)
{
	struct amdgpu_device *adev = (struct amdgpu_device *)(hwmgr->adev);
	uint16_t pcie_width = 0;

	if (adev->pm.pcie_mlw_mask & CAIL_PCIE_LINK_WIDTH_SUPPORT_X16)
		pcie_width = 16;
	else if (adev->pm.pcie_mlw_mask & CAIL_PCIE_LINK_WIDTH_SUPPORT_X12)
		pcie_width = 12;
	else if (adev->pm.pcie_mlw_mask & CAIL_PCIE_LINK_WIDTH_SUPPORT_X8)
		pcie_width = 8;
	else if (adev->pm.pcie_mlw_mask & CAIL_PCIE_LINK_WIDTH_SUPPORT_X4)
		pcie_width = 4;
	else if (adev->pm.pcie_mlw_mask & CAIL_PCIE_LINK_WIDTH_SUPPORT_X2)
		pcie_width = 2;
	else if (adev->pm.pcie_mlw_mask & CAIL_PCIE_LINK_WIDTH_SUPPORT_X1)
		pcie_width = 1;

	return pcie_width;
}

static int smu7_setup_default_pcie_table(struct pp_hwmgr *hwmgr)
{
	struct smu7_hwmgr *data = (struct smu7_hwmgr *)(hwmgr->backend);

	struct phm_ppt_v1_information *table_info =
			(struct phm_ppt_v1_information *)(hwmgr->pptable);
	struct phm_ppt_v1_pcie_table *pcie_table = NULL;

	uint32_t i, max_entry;
	uint32_t tmp;

	PP_ASSERT_WITH_CODE((data->use_pcie_performance_levels ||
			data->use_pcie_power_saving_levels), "No pcie performance levels!",
			return -EINVAL);

	if (table_info != NULL)
		pcie_table = table_info->pcie_table;

	if (data->use_pcie_performance_levels &&
			!data->use_pcie_power_saving_levels) {
		data->pcie_gen_power_saving = data->pcie_gen_performance;
		data->pcie_lane_power_saving = data->pcie_lane_performance;
	} else if (!data->use_pcie_performance_levels &&
			data->use_pcie_power_saving_levels) {
		data->pcie_gen_performance = data->pcie_gen_power_saving;
		data->pcie_lane_performance = data->pcie_lane_power_saving;
	}
	tmp = smum_get_mac_definition(hwmgr, SMU_MAX_LEVELS_LINK);
	phm_reset_single_dpm_table(&data->dpm_table.pcie_speed_table,
					tmp,
					MAX_REGULAR_DPM_NUMBER);

	if (pcie_table != NULL) {
		/* max_entry is used to make sure we reserve one PCIE level
		 * for boot level (fix for A+A PSPP issue).
		 * If PCIE table from PPTable have ULV entry + 8 entries,
		 * then ignore the last entry.*/
		max_entry = (tmp < pcie_table->count) ? tmp : pcie_table->count;
		for (i = 1; i < max_entry; i++) {
			phm_setup_pcie_table_entry(&data->dpm_table.pcie_speed_table, i - 1,
					get_pcie_gen_support(data->pcie_gen_cap,
							pcie_table->entries[i].gen_speed),
					get_pcie_lane_support(data->pcie_lane_cap,
							pcie_table->entries[i].lane_width));
		}
		data->dpm_table.pcie_speed_table.count = max_entry - 1;
		smum_update_smc_table(hwmgr, SMU_BIF_TABLE);
	} else {
		/* Hardcode Pcie Table */
		phm_setup_pcie_table_entry(&data->dpm_table.pcie_speed_table, 0,
				get_pcie_gen_support(data->pcie_gen_cap,
						PP_Min_PCIEGen),
				get_pcie_lane_support(data->pcie_lane_cap,
						PP_Max_PCIELane));
		phm_setup_pcie_table_entry(&data->dpm_table.pcie_speed_table, 1,
				get_pcie_gen_support(data->pcie_gen_cap,
						PP_Min_PCIEGen),
				get_pcie_lane_support(data->pcie_lane_cap,
						PP_Max_PCIELane));
		phm_setup_pcie_table_entry(&data->dpm_table.pcie_speed_table, 2,
				get_pcie_gen_support(data->pcie_gen_cap,
						PP_Max_PCIEGen),
				get_pcie_lane_support(data->pcie_lane_cap,
						PP_Max_PCIELane));
		phm_setup_pcie_table_entry(&data->dpm_table.pcie_speed_table, 3,
				get_pcie_gen_support(data->pcie_gen_cap,
						PP_Max_PCIEGen),
				get_pcie_lane_support(data->pcie_lane_cap,
						PP_Max_PCIELane));
		phm_setup_pcie_table_entry(&data->dpm_table.pcie_speed_table, 4,
				get_pcie_gen_support(data->pcie_gen_cap,
						PP_Max_PCIEGen),
				get_pcie_lane_support(data->pcie_lane_cap,
						PP_Max_PCIELane));
		phm_setup_pcie_table_entry(&data->dpm_table.pcie_speed_table, 5,
				get_pcie_gen_support(data->pcie_gen_cap,
						PP_Max_PCIEGen),
				get_pcie_lane_support(data->pcie_lane_cap,
						PP_Max_PCIELane));

		data->dpm_table.pcie_speed_table.count = 6;
	}
	/* Populate last level for boot PCIE level, but do not increment count. */
	if (hwmgr->chip_family == AMDGPU_FAMILY_CI) {
		for (i = 0; i <= data->dpm_table.pcie_speed_table.count; i++)
			phm_setup_pcie_table_entry(&data->dpm_table.pcie_speed_table, i,
				get_pcie_gen_support(data->pcie_gen_cap,
						PP_Max_PCIEGen),
				data->vbios_boot_state.pcie_lane_bootup_value);
	} else {
		phm_setup_pcie_table_entry(&data->dpm_table.pcie_speed_table,
			data->dpm_table.pcie_speed_table.count,
			get_pcie_gen_support(data->pcie_gen_cap,
					PP_Min_PCIEGen),
			get_pcie_lane_support(data->pcie_lane_cap,
					PP_Max_PCIELane));

		if (data->pcie_dpm_key_disabled)
			phm_setup_pcie_table_entry(&data->dpm_table.pcie_speed_table,
				data->dpm_table.pcie_speed_table.count,
				smu7_override_pcie_speed(hwmgr), smu7_override_pcie_width(hwmgr));
	}
	return 0;
}

static int smu7_reset_dpm_tables(struct pp_hwmgr *hwmgr)
{
	struct smu7_hwmgr *data = (struct smu7_hwmgr *)(hwmgr->backend);

	memset(&(data->dpm_table), 0x00, sizeof(data->dpm_table));

	phm_reset_single_dpm_table(
			&data->dpm_table.sclk_table,
				smum_get_mac_definition(hwmgr,
					SMU_MAX_LEVELS_GRAPHICS),
					MAX_REGULAR_DPM_NUMBER);
	phm_reset_single_dpm_table(
			&data->dpm_table.mclk_table,
			smum_get_mac_definition(hwmgr,
				SMU_MAX_LEVELS_MEMORY), MAX_REGULAR_DPM_NUMBER);

	phm_reset_single_dpm_table(
			&data->dpm_table.vddc_table,
				smum_get_mac_definition(hwmgr,
					SMU_MAX_LEVELS_VDDC),
					MAX_REGULAR_DPM_NUMBER);
	phm_reset_single_dpm_table(
			&data->dpm_table.vddci_table,
			smum_get_mac_definition(hwmgr,
				SMU_MAX_LEVELS_VDDCI), MAX_REGULAR_DPM_NUMBER);

	phm_reset_single_dpm_table(
			&data->dpm_table.mvdd_table,
				smum_get_mac_definition(hwmgr,
					SMU_MAX_LEVELS_MVDD),
					MAX_REGULAR_DPM_NUMBER);
	return 0;
}
/*
 * This function is to initialize all DPM state tables
 * for SMU7 based on the dependency table.
 * Dynamic state patching function will then trim these
 * state tables to the allowed range based
 * on the power policy or external client requests,
 * such as UVD request, etc.
 */

static int smu7_setup_dpm_tables_v0(struct pp_hwmgr *hwmgr)
{
	struct smu7_hwmgr *data = (struct smu7_hwmgr *)(hwmgr->backend);
	struct phm_clock_voltage_dependency_table *allowed_vdd_sclk_table =
		hwmgr->dyn_state.vddc_dependency_on_sclk;
	struct phm_clock_voltage_dependency_table *allowed_vdd_mclk_table =
		hwmgr->dyn_state.vddc_dependency_on_mclk;
	struct phm_cac_leakage_table *std_voltage_table =
		hwmgr->dyn_state.cac_leakage_table;
	uint32_t i;

	PP_ASSERT_WITH_CODE(allowed_vdd_sclk_table != NULL,
		"SCLK dependency table is missing. This table is mandatory", return -EINVAL);
	PP_ASSERT_WITH_CODE(allowed_vdd_sclk_table->count >= 1,
		"SCLK dependency table has to have is missing. This table is mandatory", return -EINVAL);

	PP_ASSERT_WITH_CODE(allowed_vdd_mclk_table != NULL,
		"MCLK dependency table is missing. This table is mandatory", return -EINVAL);
	PP_ASSERT_WITH_CODE(allowed_vdd_mclk_table->count >= 1,
		"VMCLK dependency table has to have is missing. This table is mandatory", return -EINVAL);


	/* Initialize Sclk DPM table based on allow Sclk values*/
	data->dpm_table.sclk_table.count = 0;

	for (i = 0; i < allowed_vdd_sclk_table->count; i++) {
		if (i == 0 || data->dpm_table.sclk_table.dpm_levels[data->dpm_table.sclk_table.count-1].value !=
				allowed_vdd_sclk_table->entries[i].clk) {
			data->dpm_table.sclk_table.dpm_levels[data->dpm_table.sclk_table.count].value =
				allowed_vdd_sclk_table->entries[i].clk;
			data->dpm_table.sclk_table.dpm_levels[data->dpm_table.sclk_table.count].enabled = (i == 0) ? 1 : 0;
			data->dpm_table.sclk_table.count++;
		}
	}

	PP_ASSERT_WITH_CODE(allowed_vdd_mclk_table != NULL,
		"MCLK dependency table is missing. This table is mandatory", return -EINVAL);
	/* Initialize Mclk DPM table based on allow Mclk values */
	data->dpm_table.mclk_table.count = 0;
	for (i = 0; i < allowed_vdd_mclk_table->count; i++) {
		if (i == 0 || data->dpm_table.mclk_table.dpm_levels[data->dpm_table.mclk_table.count-1].value !=
			allowed_vdd_mclk_table->entries[i].clk) {
			data->dpm_table.mclk_table.dpm_levels[data->dpm_table.mclk_table.count].value =
				allowed_vdd_mclk_table->entries[i].clk;
			data->dpm_table.mclk_table.dpm_levels[data->dpm_table.mclk_table.count].enabled = (i == 0) ? 1 : 0;
			data->dpm_table.mclk_table.count++;
		}
	}

	/* Initialize Vddc DPM table based on allow Vddc values.  And populate corresponding std values. */
	for (i = 0; i < allowed_vdd_sclk_table->count; i++) {
		data->dpm_table.vddc_table.dpm_levels[i].value = allowed_vdd_mclk_table->entries[i].v;
		data->dpm_table.vddc_table.dpm_levels[i].param1 = std_voltage_table->entries[i].Leakage;
		/* param1 is for corresponding std voltage */
		data->dpm_table.vddc_table.dpm_levels[i].enabled = true;
	}

	data->dpm_table.vddc_table.count = allowed_vdd_sclk_table->count;
	allowed_vdd_mclk_table = hwmgr->dyn_state.vddci_dependency_on_mclk;

	if (NULL != allowed_vdd_mclk_table) {
		/* Initialize Vddci DPM table based on allow Mclk values */
		for (i = 0; i < allowed_vdd_mclk_table->count; i++) {
			data->dpm_table.vddci_table.dpm_levels[i].value = allowed_vdd_mclk_table->entries[i].v;
			data->dpm_table.vddci_table.dpm_levels[i].enabled = true;
		}
		data->dpm_table.vddci_table.count = allowed_vdd_mclk_table->count;
	}

	allowed_vdd_mclk_table = hwmgr->dyn_state.mvdd_dependency_on_mclk;

	if (NULL != allowed_vdd_mclk_table) {
		/*
		 * Initialize MVDD DPM table based on allow Mclk
		 * values
		 */
		for (i = 0; i < allowed_vdd_mclk_table->count; i++) {
			data->dpm_table.mvdd_table.dpm_levels[i].value = allowed_vdd_mclk_table->entries[i].v;
			data->dpm_table.mvdd_table.dpm_levels[i].enabled = true;
		}
		data->dpm_table.mvdd_table.count = allowed_vdd_mclk_table->count;
	}

	return 0;
}

static int smu7_setup_dpm_tables_v1(struct pp_hwmgr *hwmgr)
{
	struct smu7_hwmgr *data = (struct smu7_hwmgr *)(hwmgr->backend);
	struct phm_ppt_v1_information *table_info =
			(struct phm_ppt_v1_information *)(hwmgr->pptable);
	uint32_t i;

	struct phm_ppt_v1_clock_voltage_dependency_table *dep_sclk_table;
	struct phm_ppt_v1_clock_voltage_dependency_table *dep_mclk_table;

	if (table_info == NULL)
		return -EINVAL;

	dep_sclk_table = table_info->vdd_dep_on_sclk;
	dep_mclk_table = table_info->vdd_dep_on_mclk;

	PP_ASSERT_WITH_CODE(dep_sclk_table != NULL,
			"SCLK dependency table is missing.",
			return -EINVAL);
	PP_ASSERT_WITH_CODE(dep_sclk_table->count >= 1,
			"SCLK dependency table count is 0.",
			return -EINVAL);

	PP_ASSERT_WITH_CODE(dep_mclk_table != NULL,
			"MCLK dependency table is missing.",
			return -EINVAL);
	PP_ASSERT_WITH_CODE(dep_mclk_table->count >= 1,
			"MCLK dependency table count is 0",
			return -EINVAL);

	/* Initialize Sclk DPM table based on allow Sclk values */
	data->dpm_table.sclk_table.count = 0;
	for (i = 0; i < dep_sclk_table->count; i++) {
		if (i == 0 || data->dpm_table.sclk_table.dpm_levels[data->dpm_table.sclk_table.count - 1].value !=
						dep_sclk_table->entries[i].clk) {

			data->dpm_table.sclk_table.dpm_levels[data->dpm_table.sclk_table.count].value =
					dep_sclk_table->entries[i].clk;

			data->dpm_table.sclk_table.dpm_levels[data->dpm_table.sclk_table.count].enabled =
					(i == 0) ? true : false;
			data->dpm_table.sclk_table.count++;
		}
	}
	if (hwmgr->platform_descriptor.overdriveLimit.engineClock == 0)
		hwmgr->platform_descriptor.overdriveLimit.engineClock = dep_sclk_table->entries[i-1].clk;
	/* Initialize Mclk DPM table based on allow Mclk values */
	data->dpm_table.mclk_table.count = 0;
	for (i = 0; i < dep_mclk_table->count; i++) {
		if (i == 0 || data->dpm_table.mclk_table.dpm_levels
				[data->dpm_table.mclk_table.count - 1].value !=
						dep_mclk_table->entries[i].clk) {
			data->dpm_table.mclk_table.dpm_levels[data->dpm_table.mclk_table.count].value =
							dep_mclk_table->entries[i].clk;
			data->dpm_table.mclk_table.dpm_levels[data->dpm_table.mclk_table.count].enabled =
							(i == 0) ? true : false;
			data->dpm_table.mclk_table.count++;
		}
	}

	if (hwmgr->platform_descriptor.overdriveLimit.memoryClock == 0)
		hwmgr->platform_descriptor.overdriveLimit.memoryClock = dep_mclk_table->entries[i-1].clk;
	return 0;
}

static int smu7_odn_initial_default_setting(struct pp_hwmgr *hwmgr)
{
	struct smu7_hwmgr *data = (struct smu7_hwmgr *)(hwmgr->backend);
	struct smu7_odn_dpm_table *odn_table = &(data->odn_dpm_table);
	struct phm_ppt_v1_information *table_info =
			(struct phm_ppt_v1_information *)(hwmgr->pptable);
	uint32_t i;

	struct phm_ppt_v1_clock_voltage_dependency_table *dep_sclk_table;
	struct phm_ppt_v1_clock_voltage_dependency_table *dep_mclk_table;
	struct phm_odn_performance_level *entries;

	if (table_info == NULL)
		return -EINVAL;

	dep_sclk_table = table_info->vdd_dep_on_sclk;
	dep_mclk_table = table_info->vdd_dep_on_mclk;

	odn_table->odn_core_clock_dpm_levels.num_of_pl =
						data->golden_dpm_table.sclk_table.count;
	entries = odn_table->odn_core_clock_dpm_levels.entries;
	for (i=0; i<data->golden_dpm_table.sclk_table.count; i++) {
		entries[i].clock = data->golden_dpm_table.sclk_table.dpm_levels[i].value;
		entries[i].enabled = true;
		entries[i].vddc = dep_sclk_table->entries[i].vddc;
	}

	smu_get_voltage_dependency_table_ppt_v1(dep_sclk_table,
		(struct phm_ppt_v1_clock_voltage_dependency_table *)&(odn_table->vdd_dependency_on_sclk));

	odn_table->odn_memory_clock_dpm_levels.num_of_pl =
						data->golden_dpm_table.mclk_table.count;
	entries = odn_table->odn_memory_clock_dpm_levels.entries;
	for (i=0; i<data->golden_dpm_table.mclk_table.count; i++) {
		entries[i].clock = data->golden_dpm_table.mclk_table.dpm_levels[i].value;
		entries[i].enabled = true;
		entries[i].vddc = dep_mclk_table->entries[i].vddc;
	}

	smu_get_voltage_dependency_table_ppt_v1(dep_mclk_table,
		(struct phm_ppt_v1_clock_voltage_dependency_table *)&(odn_table->vdd_dependency_on_mclk));

	return 0;
}

static void smu7_setup_voltage_range_from_vbios(struct pp_hwmgr *hwmgr)
{
	struct smu7_hwmgr *data = (struct smu7_hwmgr *)(hwmgr->backend);
	struct phm_ppt_v1_clock_voltage_dependency_table *dep_sclk_table;
	struct phm_ppt_v1_information *table_info =
			(struct phm_ppt_v1_information *)(hwmgr->pptable);
	uint32_t min_vddc = 0;
	uint32_t max_vddc = 0;

	if (!table_info)
		return;

	dep_sclk_table = table_info->vdd_dep_on_sclk;

	atomctrl_get_voltage_range(hwmgr, &max_vddc, &min_vddc);

	if (min_vddc == 0 || min_vddc > 2000
		|| min_vddc > dep_sclk_table->entries[0].vddc)
		min_vddc = dep_sclk_table->entries[0].vddc;

	if (max_vddc == 0 || max_vddc > 2000
		|| max_vddc < dep_sclk_table->entries[dep_sclk_table->count-1].vddc)
		max_vddc = dep_sclk_table->entries[dep_sclk_table->count-1].vddc;

	data->odn_dpm_table.min_vddc = min_vddc;
	data->odn_dpm_table.max_vddc = max_vddc;
}

static void smu7_check_dpm_table_updated(struct pp_hwmgr *hwmgr)
{
	struct smu7_hwmgr *data = (struct smu7_hwmgr *)(hwmgr->backend);
	struct smu7_odn_dpm_table *odn_table = &(data->odn_dpm_table);
	struct phm_ppt_v1_information *table_info =
			(struct phm_ppt_v1_information *)(hwmgr->pptable);
	uint32_t i;

	struct phm_ppt_v1_clock_voltage_dependency_table *dep_table;
	struct phm_ppt_v1_clock_voltage_dependency_table *odn_dep_table;

	if (table_info == NULL)
		return;

	for (i = 0; i < data->dpm_table.sclk_table.count; i++) {
		if (odn_table->odn_core_clock_dpm_levels.entries[i].clock !=
					data->dpm_table.sclk_table.dpm_levels[i].value) {
			data->need_update_smu7_dpm_table |= DPMTABLE_OD_UPDATE_SCLK;
			break;
		}
	}

	for (i = 0; i < data->dpm_table.mclk_table.count; i++) {
		if (odn_table->odn_memory_clock_dpm_levels.entries[i].clock !=
					data->dpm_table.mclk_table.dpm_levels[i].value) {
			data->need_update_smu7_dpm_table |= DPMTABLE_OD_UPDATE_MCLK;
			break;
		}
	}

	dep_table = table_info->vdd_dep_on_mclk;
	odn_dep_table = (struct phm_ppt_v1_clock_voltage_dependency_table *)&(odn_table->vdd_dependency_on_mclk);

	for (i = 0; i < dep_table->count; i++) {
		if (dep_table->entries[i].vddc != odn_dep_table->entries[i].vddc) {
			data->need_update_smu7_dpm_table |= DPMTABLE_OD_UPDATE_VDDC | DPMTABLE_OD_UPDATE_MCLK;
			return;
		}
	}

	dep_table = table_info->vdd_dep_on_sclk;
	odn_dep_table = (struct phm_ppt_v1_clock_voltage_dependency_table *)&(odn_table->vdd_dependency_on_sclk);
	for (i = 0; i < dep_table->count; i++) {
		if (dep_table->entries[i].vddc != odn_dep_table->entries[i].vddc) {
			data->need_update_smu7_dpm_table |= DPMTABLE_OD_UPDATE_VDDC | DPMTABLE_OD_UPDATE_SCLK;
			return;
		}
	}
	if (data->need_update_smu7_dpm_table & DPMTABLE_OD_UPDATE_VDDC) {
		data->need_update_smu7_dpm_table &= ~DPMTABLE_OD_UPDATE_VDDC;
		data->need_update_smu7_dpm_table |= DPMTABLE_OD_UPDATE_SCLK | DPMTABLE_OD_UPDATE_MCLK;
	}
}

static int smu7_setup_default_dpm_tables(struct pp_hwmgr *hwmgr)
{
	struct smu7_hwmgr *data = (struct smu7_hwmgr *)(hwmgr->backend);

	smu7_reset_dpm_tables(hwmgr);

	if (hwmgr->pp_table_version == PP_TABLE_V1)
		smu7_setup_dpm_tables_v1(hwmgr);
	else if (hwmgr->pp_table_version == PP_TABLE_V0)
		smu7_setup_dpm_tables_v0(hwmgr);

	smu7_setup_default_pcie_table(hwmgr);

	/* save a copy of the default DPM table */
	memcpy(&(data->golden_dpm_table), &(data->dpm_table),
			sizeof(struct smu7_dpm_table));

	/* initialize ODN table */
	if (hwmgr->od_enabled) {
		if (data->odn_dpm_table.max_vddc) {
			smu7_check_dpm_table_updated(hwmgr);
		} else {
			smu7_setup_voltage_range_from_vbios(hwmgr);
			smu7_odn_initial_default_setting(hwmgr);
		}
	}
	return 0;
}

static int smu7_enable_vrhot_gpio_interrupt(struct pp_hwmgr *hwmgr)
{

	if (phm_cap_enabled(hwmgr->platform_descriptor.platformCaps,
			PHM_PlatformCaps_RegulatorHot))
		return smum_send_msg_to_smc(hwmgr,
				PPSMC_MSG_EnableVRHotGPIOInterrupt,
				NULL);

	return 0;
}

static int smu7_enable_sclk_control(struct pp_hwmgr *hwmgr)
{
	PHM_WRITE_INDIRECT_FIELD(hwmgr->device, CGS_IND_REG__SMC, SCLK_PWRMGT_CNTL,
			SCLK_PWRMGT_OFF, 0);
	return 0;
}

static int smu7_enable_ulv(struct pp_hwmgr *hwmgr)
{
	struct smu7_hwmgr *data = (struct smu7_hwmgr *)(hwmgr->backend);

	if (data->ulv_supported)
		return smum_send_msg_to_smc(hwmgr, PPSMC_MSG_EnableULV, NULL);

	return 0;
}

static int smu7_disable_ulv(struct pp_hwmgr *hwmgr)
{
	struct smu7_hwmgr *data = (struct smu7_hwmgr *)(hwmgr->backend);

	if (data->ulv_supported)
		return smum_send_msg_to_smc(hwmgr, PPSMC_MSG_DisableULV, NULL);

	return 0;
}

static int smu7_enable_deep_sleep_master_switch(struct pp_hwmgr *hwmgr)
{
	if (phm_cap_enabled(hwmgr->platform_descriptor.platformCaps,
			PHM_PlatformCaps_SclkDeepSleep)) {
		if (smum_send_msg_to_smc(hwmgr, PPSMC_MSG_MASTER_DeepSleep_ON, NULL))
			PP_ASSERT_WITH_CODE(false,
					"Attempt to enable Master Deep Sleep switch failed!",
					return -EINVAL);
	} else {
		if (smum_send_msg_to_smc(hwmgr,
				PPSMC_MSG_MASTER_DeepSleep_OFF,
				NULL)) {
			PP_ASSERT_WITH_CODE(false,
					"Attempt to disable Master Deep Sleep switch failed!",
					return -EINVAL);
		}
	}

	return 0;
}

static int smu7_disable_deep_sleep_master_switch(struct pp_hwmgr *hwmgr)
{
	if (phm_cap_enabled(hwmgr->platform_descriptor.platformCaps,
			PHM_PlatformCaps_SclkDeepSleep)) {
		if (smum_send_msg_to_smc(hwmgr,
				PPSMC_MSG_MASTER_DeepSleep_OFF,
				NULL)) {
			PP_ASSERT_WITH_CODE(false,
					"Attempt to disable Master Deep Sleep switch failed!",
					return -EINVAL);
		}
	}

	return 0;
}

static int smu7_disable_sclk_vce_handshake(struct pp_hwmgr *hwmgr)
{
	struct smu7_hwmgr *data = (struct smu7_hwmgr *)(hwmgr->backend);
	uint32_t soft_register_value = 0;
	uint32_t handshake_disables_offset = data->soft_regs_start
				+ smum_get_offsetof(hwmgr,
					SMU_SoftRegisters, HandshakeDisables);

	soft_register_value = cgs_read_ind_register(hwmgr->device,
				CGS_IND_REG__SMC, handshake_disables_offset);
	soft_register_value |= SMU7_VCE_SCLK_HANDSHAKE_DISABLE;
	cgs_write_ind_register(hwmgr->device, CGS_IND_REG__SMC,
			handshake_disables_offset, soft_register_value);
	return 0;
}

static int smu7_disable_handshake_uvd(struct pp_hwmgr *hwmgr)
{
	struct smu7_hwmgr *data = (struct smu7_hwmgr *)(hwmgr->backend);
	uint32_t soft_register_value = 0;
	uint32_t handshake_disables_offset = data->soft_regs_start
				+ smum_get_offsetof(hwmgr,
					SMU_SoftRegisters, HandshakeDisables);

	soft_register_value = cgs_read_ind_register(hwmgr->device,
				CGS_IND_REG__SMC, handshake_disables_offset);
	soft_register_value |= smum_get_mac_definition(hwmgr,
					SMU_UVD_MCLK_HANDSHAKE_DISABLE);
	cgs_write_ind_register(hwmgr->device, CGS_IND_REG__SMC,
			handshake_disables_offset, soft_register_value);
	return 0;
}

static int smu7_enable_sclk_mclk_dpm(struct pp_hwmgr *hwmgr)
{
	struct smu7_hwmgr *data = (struct smu7_hwmgr *)(hwmgr->backend);

	/* enable SCLK dpm */
	if (!data->sclk_dpm_key_disabled) {
		if (hwmgr->chip_id >= CHIP_POLARIS10 &&
		    hwmgr->chip_id <= CHIP_VEGAM)
			smu7_disable_sclk_vce_handshake(hwmgr);

		PP_ASSERT_WITH_CODE(
		(0 == smum_send_msg_to_smc(hwmgr, PPSMC_MSG_DPM_Enable, NULL)),
		"Failed to enable SCLK DPM during DPM Start Function!",
		return -EINVAL);
	}

	/* enable MCLK dpm */
	if (0 == data->mclk_dpm_key_disabled) {
		if (!(hwmgr->feature_mask & PP_UVD_HANDSHAKE_MASK))
			smu7_disable_handshake_uvd(hwmgr);

		PP_ASSERT_WITH_CODE(
				(0 == smum_send_msg_to_smc(hwmgr,
						PPSMC_MSG_MCLKDPM_Enable,
						NULL)),
				"Failed to enable MCLK DPM during DPM Start Function!",
				return -EINVAL);

		if ((hwmgr->chip_family == AMDGPU_FAMILY_CI) ||
		    (hwmgr->chip_id == CHIP_POLARIS10) ||
		    (hwmgr->chip_id == CHIP_POLARIS11) ||
		    (hwmgr->chip_id == CHIP_POLARIS12) ||
		    (hwmgr->chip_id == CHIP_TONGA) ||
		    (hwmgr->chip_id == CHIP_TOPAZ))
			PHM_WRITE_FIELD(hwmgr->device, MC_SEQ_CNTL_3, CAC_EN, 0x1);


		if (hwmgr->chip_family == AMDGPU_FAMILY_CI) {
			cgs_write_ind_register(hwmgr->device, CGS_IND_REG__SMC, 0xc0400d30, 0x5);
			cgs_write_ind_register(hwmgr->device, CGS_IND_REG__SMC, 0xc0400d3c, 0x5);
			cgs_write_ind_register(hwmgr->device, CGS_IND_REG__SMC, 0xc0400d80, 0x100005);
			udelay(10);
			cgs_write_ind_register(hwmgr->device, CGS_IND_REG__SMC, 0xc0400d30, 0x400005);
			cgs_write_ind_register(hwmgr->device, CGS_IND_REG__SMC, 0xc0400d3c, 0x400005);
			cgs_write_ind_register(hwmgr->device, CGS_IND_REG__SMC, 0xc0400d80, 0x500005);
		} else {
			cgs_write_ind_register(hwmgr->device, CGS_IND_REG__SMC, ixLCAC_MC0_CNTL, 0x5);
			cgs_write_ind_register(hwmgr->device, CGS_IND_REG__SMC, ixLCAC_MC1_CNTL, 0x5);
			cgs_write_ind_register(hwmgr->device, CGS_IND_REG__SMC, ixLCAC_CPL_CNTL, 0x100005);
			udelay(10);
			if (hwmgr->chip_id == CHIP_VEGAM) {
				cgs_write_ind_register(hwmgr->device, CGS_IND_REG__SMC, ixLCAC_MC0_CNTL, 0x400009);
				cgs_write_ind_register(hwmgr->device, CGS_IND_REG__SMC, ixLCAC_MC1_CNTL, 0x400009);
			} else {
				cgs_write_ind_register(hwmgr->device, CGS_IND_REG__SMC, ixLCAC_MC0_CNTL, 0x400005);
				cgs_write_ind_register(hwmgr->device, CGS_IND_REG__SMC, ixLCAC_MC1_CNTL, 0x400005);
			}
			cgs_write_ind_register(hwmgr->device, CGS_IND_REG__SMC, ixLCAC_CPL_CNTL, 0x500005);
		}
	}

	return 0;
}

static int smu7_start_dpm(struct pp_hwmgr *hwmgr)
{
	struct smu7_hwmgr *data = (struct smu7_hwmgr *)(hwmgr->backend);

	/*enable general power management */

	PHM_WRITE_INDIRECT_FIELD(hwmgr->device, CGS_IND_REG__SMC, GENERAL_PWRMGT,
			GLOBAL_PWRMGT_EN, 1);

	/* enable sclk deep sleep */

	PHM_WRITE_INDIRECT_FIELD(hwmgr->device, CGS_IND_REG__SMC, SCLK_PWRMGT_CNTL,
			DYNAMIC_PM_EN, 1);

	/* prepare for PCIE DPM */

	cgs_write_ind_register(hwmgr->device, CGS_IND_REG__SMC,
			data->soft_regs_start +
			smum_get_offsetof(hwmgr, SMU_SoftRegisters,
						VoltageChangeTimeout), 0x1000);
	PHM_WRITE_INDIRECT_FIELD(hwmgr->device, CGS_IND_REG__PCIE,
			SWRST_COMMAND_1, RESETLC, 0x0);

	if (hwmgr->chip_family == AMDGPU_FAMILY_CI)
		cgs_write_register(hwmgr->device, 0x1488,
			(cgs_read_register(hwmgr->device, 0x1488) & ~0x1));

	if (smu7_enable_sclk_mclk_dpm(hwmgr)) {
		pr_err("Failed to enable Sclk DPM and Mclk DPM!");
		return -EINVAL;
	}

	/* enable PCIE dpm */
	if (0 == data->pcie_dpm_key_disabled) {
		PP_ASSERT_WITH_CODE(
				(0 == smum_send_msg_to_smc(hwmgr,
						PPSMC_MSG_PCIeDPM_Enable,
						NULL)),
				"Failed to enable pcie DPM during DPM Start Function!",
				return -EINVAL);
	} else {
		PP_ASSERT_WITH_CODE(
				(0 == smum_send_msg_to_smc(hwmgr,
						PPSMC_MSG_PCIeDPM_Disable,
						NULL)),
				"Failed to disable pcie DPM during DPM Start Function!",
				return -EINVAL);
	}

	if (phm_cap_enabled(hwmgr->platform_descriptor.platformCaps,
				PHM_PlatformCaps_Falcon_QuickTransition)) {
		PP_ASSERT_WITH_CODE((0 == smum_send_msg_to_smc(hwmgr,
				PPSMC_MSG_EnableACDCGPIOInterrupt,
				NULL)),
				"Failed to enable AC DC GPIO Interrupt!",
				);
	}

	return 0;
}

static int smu7_disable_sclk_mclk_dpm(struct pp_hwmgr *hwmgr)
{
	struct smu7_hwmgr *data = (struct smu7_hwmgr *)(hwmgr->backend);

	/* disable SCLK dpm */
	if (!data->sclk_dpm_key_disabled) {
		PP_ASSERT_WITH_CODE(true == smum_is_dpm_running(hwmgr),
				"Trying to disable SCLK DPM when DPM is disabled",
				return 0);
		smum_send_msg_to_smc(hwmgr, PPSMC_MSG_DPM_Disable, NULL);
	}

	/* disable MCLK dpm */
	if (!data->mclk_dpm_key_disabled) {
		PP_ASSERT_WITH_CODE(true == smum_is_dpm_running(hwmgr),
				"Trying to disable MCLK DPM when DPM is disabled",
				return 0);
		smum_send_msg_to_smc(hwmgr, PPSMC_MSG_MCLKDPM_Disable, NULL);
	}

	return 0;
}

static int smu7_stop_dpm(struct pp_hwmgr *hwmgr)
{
	struct smu7_hwmgr *data = (struct smu7_hwmgr *)(hwmgr->backend);

	/* disable general power management */
	PHM_WRITE_INDIRECT_FIELD(hwmgr->device, CGS_IND_REG__SMC, GENERAL_PWRMGT,
			GLOBAL_PWRMGT_EN, 0);
	/* disable sclk deep sleep */
	PHM_WRITE_INDIRECT_FIELD(hwmgr->device, CGS_IND_REG__SMC, SCLK_PWRMGT_CNTL,
			DYNAMIC_PM_EN, 0);

	/* disable PCIE dpm */
	if (!data->pcie_dpm_key_disabled) {
		PP_ASSERT_WITH_CODE(
				(smum_send_msg_to_smc(hwmgr,
						PPSMC_MSG_PCIeDPM_Disable,
						NULL) == 0),
				"Failed to disable pcie DPM during DPM Stop Function!",
				return -EINVAL);
	}

	smu7_disable_sclk_mclk_dpm(hwmgr);

	PP_ASSERT_WITH_CODE(true == smum_is_dpm_running(hwmgr),
			"Trying to disable voltage DPM when DPM is disabled",
			return 0);

	smum_send_msg_to_smc(hwmgr, PPSMC_MSG_Voltage_Cntl_Disable, NULL);

	return 0;
}

static void smu7_set_dpm_event_sources(struct pp_hwmgr *hwmgr, uint32_t sources)
{
	bool protection;
	enum DPM_EVENT_SRC src;

	switch (sources) {
	default:
		pr_err("Unknown throttling event sources.");
		fallthrough;
	case 0:
		protection = false;
		/* src is unused */
		break;
	case (1 << PHM_AutoThrottleSource_Thermal):
		protection = true;
		src = DPM_EVENT_SRC_DIGITAL;
		break;
	case (1 << PHM_AutoThrottleSource_External):
		protection = true;
		src = DPM_EVENT_SRC_EXTERNAL;
		break;
	case (1 << PHM_AutoThrottleSource_External) |
			(1 << PHM_AutoThrottleSource_Thermal):
		protection = true;
		src = DPM_EVENT_SRC_DIGITAL_OR_EXTERNAL;
		break;
	}
	/* Order matters - don't enable thermal protection for the wrong source. */
	if (protection) {
		PHM_WRITE_INDIRECT_FIELD(hwmgr->device, CGS_IND_REG__SMC, CG_THERMAL_CTRL,
				DPM_EVENT_SRC, src);
		PHM_WRITE_INDIRECT_FIELD(hwmgr->device, CGS_IND_REG__SMC, GENERAL_PWRMGT,
				THERMAL_PROTECTION_DIS,
				!phm_cap_enabled(hwmgr->platform_descriptor.platformCaps,
						PHM_PlatformCaps_ThermalController));
	} else
		PHM_WRITE_INDIRECT_FIELD(hwmgr->device, CGS_IND_REG__SMC, GENERAL_PWRMGT,
				THERMAL_PROTECTION_DIS, 1);
}

static int smu7_enable_auto_throttle_source(struct pp_hwmgr *hwmgr,
		PHM_AutoThrottleSource source)
{
	struct smu7_hwmgr *data = (struct smu7_hwmgr *)(hwmgr->backend);

	if (!(data->active_auto_throttle_sources & (1 << source))) {
		data->active_auto_throttle_sources |= 1 << source;
		smu7_set_dpm_event_sources(hwmgr, data->active_auto_throttle_sources);
	}
	return 0;
}

static int smu7_enable_thermal_auto_throttle(struct pp_hwmgr *hwmgr)
{
	return smu7_enable_auto_throttle_source(hwmgr, PHM_AutoThrottleSource_Thermal);
}

static int smu7_disable_auto_throttle_source(struct pp_hwmgr *hwmgr,
		PHM_AutoThrottleSource source)
{
	struct smu7_hwmgr *data = (struct smu7_hwmgr *)(hwmgr->backend);

	if (data->active_auto_throttle_sources & (1 << source)) {
		data->active_auto_throttle_sources &= ~(1 << source);
		smu7_set_dpm_event_sources(hwmgr, data->active_auto_throttle_sources);
	}
	return 0;
}

static int smu7_disable_thermal_auto_throttle(struct pp_hwmgr *hwmgr)
{
	return smu7_disable_auto_throttle_source(hwmgr, PHM_AutoThrottleSource_Thermal);
}

static int smu7_pcie_performance_request(struct pp_hwmgr *hwmgr)
{
	struct smu7_hwmgr *data = (struct smu7_hwmgr *)(hwmgr->backend);
	data->pcie_performance_request = true;

	return 0;
}

static int smu7_program_edc_didt_registers(struct pp_hwmgr *hwmgr,
					   uint32_t *cac_config_regs,
					   AtomCtrl_EDCLeakgeTable *edc_leakage_table)
{
	uint32_t data, i = 0;

	while (cac_config_regs[i] != 0xFFFFFFFF) {
		data = edc_leakage_table->DIDT_REG[i];
		cgs_write_ind_register(hwmgr->device,
				       CGS_IND_REG__DIDT,
				       cac_config_regs[i],
				       data);
		i++;
	}

	return 0;
}

static int smu7_populate_edc_leakage_registers(struct pp_hwmgr *hwmgr)
{
	struct smu7_hwmgr *data = (struct smu7_hwmgr *)(hwmgr->backend);
	int ret = 0;

	if (!data->disable_edc_leakage_controller &&
	    data->edc_hilo_leakage_offset_from_vbios.usEdcDidtLoDpm7TableOffset &&
	    data->edc_hilo_leakage_offset_from_vbios.usEdcDidtHiDpm7TableOffset) {
		ret = smu7_program_edc_didt_registers(hwmgr,
						      DIDTEDCConfig_P12,
						      &data->edc_leakage_table);
		if (ret)
			return ret;

		ret = smum_send_msg_to_smc(hwmgr,
					   (PPSMC_Msg)PPSMC_MSG_EnableEDCController,
					   NULL);
	} else {
		ret = smum_send_msg_to_smc(hwmgr,
					   (PPSMC_Msg)PPSMC_MSG_DisableEDCController,
					   NULL);
	}

	return ret;
}

static int smu7_enable_dpm_tasks(struct pp_hwmgr *hwmgr)
{
	int tmp_result = 0;
	int result = 0;

	if (smu7_voltage_control(hwmgr)) {
		tmp_result = smu7_enable_voltage_control(hwmgr);
		PP_ASSERT_WITH_CODE(tmp_result == 0,
				"Failed to enable voltage control!",
				result = tmp_result);

		tmp_result = smu7_construct_voltage_tables(hwmgr);
		PP_ASSERT_WITH_CODE((0 == tmp_result),
				"Failed to construct voltage tables!",
				result = tmp_result);
	}
	smum_initialize_mc_reg_table(hwmgr);

	if (phm_cap_enabled(hwmgr->platform_descriptor.platformCaps,
			PHM_PlatformCaps_EngineSpreadSpectrumSupport))
		PHM_WRITE_INDIRECT_FIELD(hwmgr->device, CGS_IND_REG__SMC,
				GENERAL_PWRMGT, DYN_SPREAD_SPECTRUM_EN, 1);

	if (phm_cap_enabled(hwmgr->platform_descriptor.platformCaps,
			PHM_PlatformCaps_ThermalController))
		PHM_WRITE_INDIRECT_FIELD(hwmgr->device, CGS_IND_REG__SMC,
				GENERAL_PWRMGT, THERMAL_PROTECTION_DIS, 0);

	tmp_result = smu7_program_static_screen_threshold_parameters(hwmgr);
	PP_ASSERT_WITH_CODE((0 == tmp_result),
			"Failed to program static screen threshold parameters!",
			result = tmp_result);

	tmp_result = smu7_enable_display_gap(hwmgr);
	PP_ASSERT_WITH_CODE((0 == tmp_result),
			"Failed to enable display gap!", result = tmp_result);

	tmp_result = smu7_program_voting_clients(hwmgr);
	PP_ASSERT_WITH_CODE((0 == tmp_result),
			"Failed to program voting clients!", result = tmp_result);

	tmp_result = smum_process_firmware_header(hwmgr);
	PP_ASSERT_WITH_CODE((0 == tmp_result),
			"Failed to process firmware header!", result = tmp_result);

	if (hwmgr->chip_id != CHIP_VEGAM) {
		tmp_result = smu7_initial_switch_from_arbf0_to_f1(hwmgr);
		PP_ASSERT_WITH_CODE((0 == tmp_result),
				"Failed to initialize switch from ArbF0 to F1!",
				result = tmp_result);
	}

	result = smu7_setup_default_dpm_tables(hwmgr);
	PP_ASSERT_WITH_CODE(0 == result,
			"Failed to setup default DPM tables!", return result);

	tmp_result = smum_init_smc_table(hwmgr);
	PP_ASSERT_WITH_CODE((0 == tmp_result),
			"Failed to initialize SMC table!", result = tmp_result);

	tmp_result = smu7_enable_vrhot_gpio_interrupt(hwmgr);
	PP_ASSERT_WITH_CODE((0 == tmp_result),
			"Failed to enable VR hot GPIO interrupt!", result = tmp_result);

	if (hwmgr->chip_id >= CHIP_POLARIS10 &&
	    hwmgr->chip_id <= CHIP_VEGAM) {
		tmp_result = smu7_notify_has_display(hwmgr);
		PP_ASSERT_WITH_CODE((0 == tmp_result),
				"Failed to enable display setting!", result = tmp_result);
	} else {
		smum_send_msg_to_smc(hwmgr, (PPSMC_Msg)PPSMC_NoDisplay, NULL);
	}

	if (hwmgr->chip_id >= CHIP_POLARIS10 &&
	    hwmgr->chip_id <= CHIP_VEGAM) {
		tmp_result = smu7_populate_edc_leakage_registers(hwmgr);
		PP_ASSERT_WITH_CODE((0 == tmp_result),
				"Failed to populate edc leakage registers!", result = tmp_result);
	}

	tmp_result = smu7_enable_sclk_control(hwmgr);
	PP_ASSERT_WITH_CODE((0 == tmp_result),
			"Failed to enable SCLK control!", result = tmp_result);

	tmp_result = smu7_enable_smc_voltage_controller(hwmgr);
	PP_ASSERT_WITH_CODE((0 == tmp_result),
			"Failed to enable voltage control!", result = tmp_result);

	tmp_result = smu7_enable_ulv(hwmgr);
	PP_ASSERT_WITH_CODE((0 == tmp_result),
			"Failed to enable ULV!", result = tmp_result);

	tmp_result = smu7_enable_deep_sleep_master_switch(hwmgr);
	PP_ASSERT_WITH_CODE((0 == tmp_result),
			"Failed to enable deep sleep master switch!", result = tmp_result);

	tmp_result = smu7_enable_didt_config(hwmgr);
	PP_ASSERT_WITH_CODE((tmp_result == 0),
			"Failed to enable deep sleep master switch!", result = tmp_result);

	tmp_result = smu7_start_dpm(hwmgr);
	PP_ASSERT_WITH_CODE((0 == tmp_result),
			"Failed to start DPM!", result = tmp_result);

	tmp_result = smu7_enable_smc_cac(hwmgr);
	PP_ASSERT_WITH_CODE((0 == tmp_result),
			"Failed to enable SMC CAC!", result = tmp_result);

	tmp_result = smu7_enable_power_containment(hwmgr);
	PP_ASSERT_WITH_CODE((0 == tmp_result),
			"Failed to enable power containment!", result = tmp_result);

	tmp_result = smu7_power_control_set_level(hwmgr);
	PP_ASSERT_WITH_CODE((0 == tmp_result),
			"Failed to power control set level!", result = tmp_result);

	tmp_result = smu7_enable_thermal_auto_throttle(hwmgr);
	PP_ASSERT_WITH_CODE((0 == tmp_result),
			"Failed to enable thermal auto throttle!", result = tmp_result);

	tmp_result = smu7_pcie_performance_request(hwmgr);
	PP_ASSERT_WITH_CODE((0 == tmp_result),
			"pcie performance request failed!", result = tmp_result);

	return 0;
}

static int smu7_avfs_control(struct pp_hwmgr *hwmgr, bool enable)
{
	if (!hwmgr->avfs_supported)
		return 0;

	if (enable) {
		if (!PHM_READ_VFPF_INDIRECT_FIELD(hwmgr->device,
				CGS_IND_REG__SMC, FEATURE_STATUS, AVS_ON)) {
			PP_ASSERT_WITH_CODE(!smum_send_msg_to_smc(
					hwmgr, PPSMC_MSG_EnableAvfs, NULL),
					"Failed to enable AVFS!",
					return -EINVAL);
		}
	} else if (PHM_READ_VFPF_INDIRECT_FIELD(hwmgr->device,
			CGS_IND_REG__SMC, FEATURE_STATUS, AVS_ON)) {
		PP_ASSERT_WITH_CODE(!smum_send_msg_to_smc(
				hwmgr, PPSMC_MSG_DisableAvfs, NULL),
				"Failed to disable AVFS!",
				return -EINVAL);
	}

	return 0;
}

static int smu7_update_avfs(struct pp_hwmgr *hwmgr)
{
	struct smu7_hwmgr *data = (struct smu7_hwmgr *)(hwmgr->backend);

	if (!hwmgr->avfs_supported)
		return 0;

	if (data->need_update_smu7_dpm_table & DPMTABLE_OD_UPDATE_VDDC) {
		smu7_avfs_control(hwmgr, false);
	} else if (data->need_update_smu7_dpm_table & DPMTABLE_OD_UPDATE_SCLK) {
		smu7_avfs_control(hwmgr, false);
		smu7_avfs_control(hwmgr, true);
	} else {
		smu7_avfs_control(hwmgr, true);
	}

	return 0;
}

static int smu7_disable_dpm_tasks(struct pp_hwmgr *hwmgr)
{
	int tmp_result, result = 0;

	if (phm_cap_enabled(hwmgr->platform_descriptor.platformCaps,
			PHM_PlatformCaps_ThermalController))
		PHM_WRITE_INDIRECT_FIELD(hwmgr->device, CGS_IND_REG__SMC,
				GENERAL_PWRMGT, THERMAL_PROTECTION_DIS, 1);

	tmp_result = smu7_disable_power_containment(hwmgr);
	PP_ASSERT_WITH_CODE((tmp_result == 0),
			"Failed to disable power containment!", result = tmp_result);

	tmp_result = smu7_disable_smc_cac(hwmgr);
	PP_ASSERT_WITH_CODE((tmp_result == 0),
			"Failed to disable SMC CAC!", result = tmp_result);

	tmp_result = smu7_disable_didt_config(hwmgr);
	PP_ASSERT_WITH_CODE((tmp_result == 0),
			"Failed to disable DIDT!", result = tmp_result);

	PHM_WRITE_INDIRECT_FIELD(hwmgr->device, CGS_IND_REG__SMC,
			CG_SPLL_SPREAD_SPECTRUM, SSEN, 0);
	PHM_WRITE_INDIRECT_FIELD(hwmgr->device, CGS_IND_REG__SMC,
			GENERAL_PWRMGT, DYN_SPREAD_SPECTRUM_EN, 0);

	tmp_result = smu7_disable_thermal_auto_throttle(hwmgr);
	PP_ASSERT_WITH_CODE((tmp_result == 0),
			"Failed to disable thermal auto throttle!", result = tmp_result);

	tmp_result = smu7_avfs_control(hwmgr, false);
	PP_ASSERT_WITH_CODE((tmp_result == 0),
			"Failed to disable AVFS!", result = tmp_result);

	tmp_result = smu7_stop_dpm(hwmgr);
	PP_ASSERT_WITH_CODE((tmp_result == 0),
			"Failed to stop DPM!", result = tmp_result);

	tmp_result = smu7_disable_deep_sleep_master_switch(hwmgr);
	PP_ASSERT_WITH_CODE((tmp_result == 0),
			"Failed to disable deep sleep master switch!", result = tmp_result);

	tmp_result = smu7_disable_ulv(hwmgr);
	PP_ASSERT_WITH_CODE((tmp_result == 0),
			"Failed to disable ULV!", result = tmp_result);

	tmp_result = smu7_clear_voting_clients(hwmgr);
	PP_ASSERT_WITH_CODE((tmp_result == 0),
			"Failed to clear voting clients!", result = tmp_result);

	tmp_result = smu7_reset_to_default(hwmgr);
	PP_ASSERT_WITH_CODE((tmp_result == 0),
			"Failed to reset to default!", result = tmp_result);

	tmp_result = smum_stop_smc(hwmgr);
	PP_ASSERT_WITH_CODE((tmp_result == 0),
			"Failed to stop smc!", result = tmp_result);

	tmp_result = smu7_force_switch_to_arbf0(hwmgr);
	PP_ASSERT_WITH_CODE((tmp_result == 0),
			"Failed to force to switch arbf0!", result = tmp_result);

	return result;
}

static bool intel_core_rkl_chk(void)
{
#if IS_ENABLED(CONFIG_X86_64)
	struct cpuinfo_x86 *c = &cpu_data(0);

	return (c->x86 == 6 && c->x86_model == INTEL_FAM6_ROCKETLAKE);
#else
	return false;
#endif
}

static void smu7_init_dpm_defaults(struct pp_hwmgr *hwmgr)
{
	struct smu7_hwmgr *data = (struct smu7_hwmgr *)(hwmgr->backend);
	struct phm_ppt_v1_information *table_info =
			(struct phm_ppt_v1_information *)(hwmgr->pptable);
	struct amdgpu_device *adev = hwmgr->adev;
	uint8_t tmp1, tmp2;
	uint16_t tmp3 = 0;

	data->dll_default_on = false;
	data->mclk_dpm0_activity_target = 0xa;
	data->vddc_vddgfx_delta = 300;
	data->static_screen_threshold = SMU7_STATICSCREENTHRESHOLD_DFLT;
	data->static_screen_threshold_unit = SMU7_STATICSCREENTHRESHOLDUNIT_DFLT;
	data->voting_rights_clients[0] = SMU7_VOTINGRIGHTSCLIENTS_DFLT0;
	data->voting_rights_clients[1]= SMU7_VOTINGRIGHTSCLIENTS_DFLT1;
	data->voting_rights_clients[2] = SMU7_VOTINGRIGHTSCLIENTS_DFLT2;
	data->voting_rights_clients[3]= SMU7_VOTINGRIGHTSCLIENTS_DFLT3;
	data->voting_rights_clients[4]= SMU7_VOTINGRIGHTSCLIENTS_DFLT4;
	data->voting_rights_clients[5]= SMU7_VOTINGRIGHTSCLIENTS_DFLT5;
	data->voting_rights_clients[6]= SMU7_VOTINGRIGHTSCLIENTS_DFLT6;
	data->voting_rights_clients[7]= SMU7_VOTINGRIGHTSCLIENTS_DFLT7;

	data->mclk_dpm_key_disabled = hwmgr->feature_mask & PP_MCLK_DPM_MASK ? false : true;
	data->sclk_dpm_key_disabled = hwmgr->feature_mask & PP_SCLK_DPM_MASK ? false : true;
	data->pcie_dpm_key_disabled =
		intel_core_rkl_chk() || !(hwmgr->feature_mask & PP_PCIE_DPM_MASK);
	/* need to set voltage control types before EVV patching */
	data->voltage_control = SMU7_VOLTAGE_CONTROL_NONE;
	data->vddci_control = SMU7_VOLTAGE_CONTROL_NONE;
	data->mvdd_control = SMU7_VOLTAGE_CONTROL_NONE;
	data->enable_tdc_limit_feature = true;
	data->enable_pkg_pwr_tracking_feature = true;
	data->force_pcie_gen = PP_PCIEGenInvalid;
	data->ulv_supported = hwmgr->feature_mask & PP_ULV_MASK ? true : false;
	data->current_profile_setting.bupdate_sclk = 1;
	data->current_profile_setting.sclk_up_hyst = 0;
	data->current_profile_setting.sclk_down_hyst = 100;
	data->current_profile_setting.sclk_activity = SMU7_SCLK_TARGETACTIVITY_DFLT;
	data->current_profile_setting.bupdate_mclk = 1;
	if (hwmgr->chip_id >= CHIP_POLARIS10) {
		if (adev->gmc.vram_width == 256) {
			data->current_profile_setting.mclk_up_hyst = 10;
			data->current_profile_setting.mclk_down_hyst = 60;
			data->current_profile_setting.mclk_activity = 25;
		} else if (adev->gmc.vram_width == 128) {
			data->current_profile_setting.mclk_up_hyst = 5;
			data->current_profile_setting.mclk_down_hyst = 16;
			data->current_profile_setting.mclk_activity = 20;
		} else if (adev->gmc.vram_width == 64) {
			data->current_profile_setting.mclk_up_hyst = 3;
			data->current_profile_setting.mclk_down_hyst = 16;
			data->current_profile_setting.mclk_activity = 20;
		}
	} else {
		data->current_profile_setting.mclk_up_hyst = 0;
		data->current_profile_setting.mclk_down_hyst = 100;
		data->current_profile_setting.mclk_activity = SMU7_MCLK_TARGETACTIVITY_DFLT;
	}
	hwmgr->workload_mask = 1 << hwmgr->workload_prority[PP_SMC_POWER_PROFILE_FULLSCREEN3D];
	hwmgr->power_profile_mode = PP_SMC_POWER_PROFILE_FULLSCREEN3D;
	hwmgr->default_power_profile_mode = PP_SMC_POWER_PROFILE_FULLSCREEN3D;

	if (hwmgr->chip_id  == CHIP_HAWAII) {
		data->thermal_temp_setting.temperature_low = 94500;
		data->thermal_temp_setting.temperature_high = 95000;
		data->thermal_temp_setting.temperature_shutdown = 104000;
	} else {
		data->thermal_temp_setting.temperature_low = 99500;
		data->thermal_temp_setting.temperature_high = 100000;
		data->thermal_temp_setting.temperature_shutdown = 104000;
	}

	data->fast_watermark_threshold = 100;
	if (atomctrl_is_voltage_controlled_by_gpio_v3(hwmgr,
			VOLTAGE_TYPE_VDDC, VOLTAGE_OBJ_SVID2))
		data->voltage_control = SMU7_VOLTAGE_CONTROL_BY_SVID2;
	else if (atomctrl_is_voltage_controlled_by_gpio_v3(hwmgr,
			VOLTAGE_TYPE_VDDC, VOLTAGE_OBJ_GPIO_LUT))
		data->voltage_control = SMU7_VOLTAGE_CONTROL_BY_GPIO;

	if (phm_cap_enabled(hwmgr->platform_descriptor.platformCaps,
			PHM_PlatformCaps_ControlVDDGFX)) {
		if (atomctrl_is_voltage_controlled_by_gpio_v3(hwmgr,
			VOLTAGE_TYPE_VDDGFX, VOLTAGE_OBJ_SVID2)) {
			data->vdd_gfx_control = SMU7_VOLTAGE_CONTROL_BY_SVID2;
		}
	}

	if (phm_cap_enabled(hwmgr->platform_descriptor.platformCaps,
			PHM_PlatformCaps_EnableMVDDControl)) {
		if (atomctrl_is_voltage_controlled_by_gpio_v3(hwmgr,
				VOLTAGE_TYPE_MVDDC, VOLTAGE_OBJ_GPIO_LUT))
			data->mvdd_control = SMU7_VOLTAGE_CONTROL_BY_GPIO;
		else if (atomctrl_is_voltage_controlled_by_gpio_v3(hwmgr,
				VOLTAGE_TYPE_MVDDC, VOLTAGE_OBJ_SVID2))
			data->mvdd_control = SMU7_VOLTAGE_CONTROL_BY_SVID2;
	}

	if (SMU7_VOLTAGE_CONTROL_NONE == data->vdd_gfx_control)
		phm_cap_unset(hwmgr->platform_descriptor.platformCaps,
			PHM_PlatformCaps_ControlVDDGFX);

	if (phm_cap_enabled(hwmgr->platform_descriptor.platformCaps,
			PHM_PlatformCaps_ControlVDDCI)) {
		if (atomctrl_is_voltage_controlled_by_gpio_v3(hwmgr,
				VOLTAGE_TYPE_VDDCI, VOLTAGE_OBJ_GPIO_LUT))
			data->vddci_control = SMU7_VOLTAGE_CONTROL_BY_GPIO;
		else if (atomctrl_is_voltage_controlled_by_gpio_v3(hwmgr,
				VOLTAGE_TYPE_VDDCI, VOLTAGE_OBJ_SVID2))
			data->vddci_control = SMU7_VOLTAGE_CONTROL_BY_SVID2;
	}

	if (data->mvdd_control == SMU7_VOLTAGE_CONTROL_NONE)
		phm_cap_unset(hwmgr->platform_descriptor.platformCaps,
				PHM_PlatformCaps_EnableMVDDControl);

	if (data->vddci_control == SMU7_VOLTAGE_CONTROL_NONE)
		phm_cap_unset(hwmgr->platform_descriptor.platformCaps,
				PHM_PlatformCaps_ControlVDDCI);

	data->vddc_phase_shed_control = 1;
	if ((hwmgr->chip_id == CHIP_POLARIS12) ||
	    ASICID_IS_P20(adev->pdev->device, adev->pdev->revision) ||
	    ASICID_IS_P21(adev->pdev->device, adev->pdev->revision) ||
	    ASICID_IS_P30(adev->pdev->device, adev->pdev->revision) ||
	    ASICID_IS_P31(adev->pdev->device, adev->pdev->revision)) {
		if (data->voltage_control == SMU7_VOLTAGE_CONTROL_BY_SVID2) {
			atomctrl_get_svi2_info(hwmgr, VOLTAGE_TYPE_VDDC, &tmp1, &tmp2,
							&tmp3);
			tmp3 = (tmp3 >> 5) & 0x3;
			data->vddc_phase_shed_control = ((tmp3 << 1) | (tmp3 >> 1)) & 0x3;
		}
	} else if (hwmgr->chip_family == AMDGPU_FAMILY_CI) {
		data->vddc_phase_shed_control = 1;
	}

	if ((hwmgr->pp_table_version != PP_TABLE_V0) && (hwmgr->feature_mask & PP_CLOCK_STRETCH_MASK)
		&& (table_info->cac_dtp_table->usClockStretchAmount != 0))
		phm_cap_set(hwmgr->platform_descriptor.platformCaps,
					PHM_PlatformCaps_ClockStretcher);

	data->pcie_gen_performance.max = PP_PCIEGen1;
	data->pcie_gen_performance.min = PP_PCIEGen3;
	data->pcie_gen_power_saving.max = PP_PCIEGen1;
	data->pcie_gen_power_saving.min = PP_PCIEGen3;
	data->pcie_lane_performance.max = 0;
	data->pcie_lane_performance.min = 16;
	data->pcie_lane_power_saving.max = 0;
	data->pcie_lane_power_saving.min = 16;


	if (adev->pg_flags & AMD_PG_SUPPORT_UVD)
		phm_cap_set(hwmgr->platform_descriptor.platformCaps,
			      PHM_PlatformCaps_UVDPowerGating);
	if (adev->pg_flags & AMD_PG_SUPPORT_VCE)
		phm_cap_set(hwmgr->platform_descriptor.platformCaps,
			      PHM_PlatformCaps_VCEPowerGating);

	data->disable_edc_leakage_controller = true;
	if (((adev->asic_type == CHIP_POLARIS10) && hwmgr->is_kicker) ||
	    ((adev->asic_type == CHIP_POLARIS11) && hwmgr->is_kicker) ||
	    (adev->asic_type == CHIP_POLARIS12) ||
	    (adev->asic_type == CHIP_VEGAM))
		data->disable_edc_leakage_controller = false;

	if (!atomctrl_is_asic_internal_ss_supported(hwmgr)) {
		phm_cap_unset(hwmgr->platform_descriptor.platformCaps,
			PHM_PlatformCaps_MemorySpreadSpectrumSupport);
		phm_cap_unset(hwmgr->platform_descriptor.platformCaps,
			PHM_PlatformCaps_EngineSpreadSpectrumSupport);
	}

	if ((adev->pdev->device == 0x699F) &&
	    (adev->pdev->revision == 0xCF)) {
		phm_cap_unset(hwmgr->platform_descriptor.platformCaps,
				PHM_PlatformCaps_PowerContainment);
		data->enable_tdc_limit_feature = false;
		data->enable_pkg_pwr_tracking_feature = false;
		data->disable_edc_leakage_controller = true;
		phm_cap_unset(hwmgr->platform_descriptor.platformCaps,
					PHM_PlatformCaps_ClockStretcher);
	}
}

static int smu7_calculate_ro_range(struct pp_hwmgr *hwmgr)
{
	struct smu7_hwmgr *data = (struct smu7_hwmgr *)(hwmgr->backend);
	struct amdgpu_device *adev = hwmgr->adev;
	uint32_t asicrev1, evv_revision, max = 0, min = 0;

	atomctrl_read_efuse(hwmgr, STRAP_EVV_REVISION_LSB, STRAP_EVV_REVISION_MSB,
			&evv_revision);

	atomctrl_read_efuse(hwmgr, 568, 579, &asicrev1);

	if (ASICID_IS_P20(adev->pdev->device, adev->pdev->revision) ||
	    ASICID_IS_P30(adev->pdev->device, adev->pdev->revision)) {
		min = 1200;
		max = 2500;
	} else if (ASICID_IS_P21(adev->pdev->device, adev->pdev->revision) ||
		   ASICID_IS_P31(adev->pdev->device, adev->pdev->revision)) {
		min = 900;
		max= 2100;
	} else if (hwmgr->chip_id == CHIP_POLARIS10) {
		if (adev->pdev->subsystem_vendor == 0x106B) {
			min = 1000;
			max = 2300;
		} else {
			if (evv_revision == 0) {
				min = 1000;
				max = 2300;
			} else if (evv_revision == 1) {
				if (asicrev1 == 326) {
					min = 1200;
					max = 2500;
					/* TODO: PATCH RO in VBIOS */
				} else {
					min = 1200;
					max = 2000;
				}
			} else if (evv_revision == 2) {
				min = 1200;
				max = 2500;
			}
		}
	} else {
		min = 1100;
		max = 2100;
	}

	data->ro_range_minimum = min;
	data->ro_range_maximum = max;

	/* TODO: PATCH RO in VBIOS here */

	return 0;
}

/**
 * smu7_get_evv_voltages - Get Leakage VDDC based on leakage ID.
 *
 * @hwmgr:  the address of the powerplay hardware manager.
 * Return:   always 0
 */
static int smu7_get_evv_voltages(struct pp_hwmgr *hwmgr)
{
	struct smu7_hwmgr *data = (struct smu7_hwmgr *)(hwmgr->backend);
	uint16_t vv_id;
	uint16_t vddc = 0;
	uint16_t vddgfx = 0;
	uint16_t i, j;
	uint32_t sclk = 0;
	struct phm_ppt_v1_information *table_info =
			(struct phm_ppt_v1_information *)hwmgr->pptable;
	struct phm_ppt_v1_clock_voltage_dependency_table *sclk_table = NULL;

	if (hwmgr->chip_id == CHIP_POLARIS10 ||
	    hwmgr->chip_id == CHIP_POLARIS11 ||
	    hwmgr->chip_id == CHIP_POLARIS12)
		smu7_calculate_ro_range(hwmgr);

	for (i = 0; i < SMU7_MAX_LEAKAGE_COUNT; i++) {
		vv_id = ATOM_VIRTUAL_VOLTAGE_ID0 + i;

		if (data->vdd_gfx_control == SMU7_VOLTAGE_CONTROL_BY_SVID2) {
			if ((hwmgr->pp_table_version == PP_TABLE_V1)
			    && !phm_get_sclk_for_voltage_evv(hwmgr,
						table_info->vddgfx_lookup_table, vv_id, &sclk)) {
				if (phm_cap_enabled(hwmgr->platform_descriptor.platformCaps,
							PHM_PlatformCaps_ClockStretcher)) {
					sclk_table = table_info->vdd_dep_on_sclk;

					for (j = 1; j < sclk_table->count; j++) {
						if (sclk_table->entries[j].clk == sclk &&
								sclk_table->entries[j].cks_enable == 0) {
							sclk += 5000;
							break;
						}
					}
				}
				if (0 == atomctrl_get_voltage_evv_on_sclk
				    (hwmgr, VOLTAGE_TYPE_VDDGFX, sclk,
				     vv_id, &vddgfx)) {
					/* need to make sure vddgfx is less than 2v or else, it could burn the ASIC. */
					PP_ASSERT_WITH_CODE((vddgfx < 2000 && vddgfx != 0), "Invalid VDDGFX value!", return -EINVAL);

					/* the voltage should not be zero nor equal to leakage ID */
					if (vddgfx != 0 && vddgfx != vv_id) {
						data->vddcgfx_leakage.actual_voltage[data->vddcgfx_leakage.count] = vddgfx;
						data->vddcgfx_leakage.leakage_id[data->vddcgfx_leakage.count] = vv_id;
						data->vddcgfx_leakage.count++;
					}
				} else {
					pr_info("Error retrieving EVV voltage value!\n");
				}
			}
		} else {
			if ((hwmgr->pp_table_version == PP_TABLE_V0)
				|| !phm_get_sclk_for_voltage_evv(hwmgr,
					table_info->vddc_lookup_table, vv_id, &sclk)) {
				if (phm_cap_enabled(hwmgr->platform_descriptor.platformCaps,
						PHM_PlatformCaps_ClockStretcher)) {
					if (table_info == NULL)
						return -EINVAL;
					sclk_table = table_info->vdd_dep_on_sclk;

					for (j = 1; j < sclk_table->count; j++) {
						if (sclk_table->entries[j].clk == sclk &&
								sclk_table->entries[j].cks_enable == 0) {
							sclk += 5000;
							break;
						}
					}
				}

				if (phm_get_voltage_evv_on_sclk(hwmgr,
							VOLTAGE_TYPE_VDDC,
							sclk, vv_id, &vddc) == 0) {
					if (vddc >= 2000 || vddc == 0)
						return -EINVAL;
				} else {
					pr_debug("failed to retrieving EVV voltage!\n");
					continue;
				}

				/* the voltage should not be zero nor equal to leakage ID */
				if (vddc != 0 && vddc != vv_id) {
					data->vddc_leakage.actual_voltage[data->vddc_leakage.count] = (uint16_t)(vddc);
					data->vddc_leakage.leakage_id[data->vddc_leakage.count] = vv_id;
					data->vddc_leakage.count++;
				}
			}
		}
	}

	return 0;
}

/**
 * smu7_patch_ppt_v1_with_vdd_leakage - Change virtual leakage voltage to actual value.
 *
 * @hwmgr:  the address of the powerplay hardware manager.
 * @voltage: pointer to changing voltage
 * @leakage_table: pointer to leakage table
 */
static void smu7_patch_ppt_v1_with_vdd_leakage(struct pp_hwmgr *hwmgr,
		uint16_t *voltage, struct smu7_leakage_voltage *leakage_table)
{
	uint32_t index;

	/* search for leakage voltage ID 0xff01 ~ 0xff08 */
	for (index = 0; index < leakage_table->count; index++) {
		/* if this voltage matches a leakage voltage ID */
		/* patch with actual leakage voltage */
		if (leakage_table->leakage_id[index] == *voltage) {
			*voltage = leakage_table->actual_voltage[index];
			break;
		}
	}

	if (*voltage > ATOM_VIRTUAL_VOLTAGE_ID0)
		pr_err("Voltage value looks like a Leakage ID but it's not patched \n");
}

/**
 * smu7_patch_lookup_table_with_leakage - Patch voltage lookup table by EVV leakages.
 *
 * @hwmgr:  the address of the powerplay hardware manager.
 * @lookup_table: pointer to voltage lookup table
 * @leakage_table: pointer to leakage table
 * Return:     always 0
 */
static int smu7_patch_lookup_table_with_leakage(struct pp_hwmgr *hwmgr,
		phm_ppt_v1_voltage_lookup_table *lookup_table,
		struct smu7_leakage_voltage *leakage_table)
{
	uint32_t i;

	for (i = 0; i < lookup_table->count; i++)
		smu7_patch_ppt_v1_with_vdd_leakage(hwmgr,
				&lookup_table->entries[i].us_vdd, leakage_table);

	return 0;
}

static int smu7_patch_clock_voltage_limits_with_vddc_leakage(
		struct pp_hwmgr *hwmgr, struct smu7_leakage_voltage *leakage_table,
		uint16_t *vddc)
{
	struct phm_ppt_v1_information *table_info =
			(struct phm_ppt_v1_information *)(hwmgr->pptable);
	smu7_patch_ppt_v1_with_vdd_leakage(hwmgr, (uint16_t *)vddc, leakage_table);
	hwmgr->dyn_state.max_clock_voltage_on_dc.vddc =
			table_info->max_clock_voltage_on_dc.vddc;
	return 0;
}

static int smu7_patch_voltage_dependency_tables_with_lookup_table(
		struct pp_hwmgr *hwmgr)
{
	uint8_t entry_id;
	uint8_t voltage_id;
	struct smu7_hwmgr *data = (struct smu7_hwmgr *)(hwmgr->backend);
	struct phm_ppt_v1_information *table_info =
			(struct phm_ppt_v1_information *)(hwmgr->pptable);

	struct phm_ppt_v1_clock_voltage_dependency_table *sclk_table =
			table_info->vdd_dep_on_sclk;
	struct phm_ppt_v1_clock_voltage_dependency_table *mclk_table =
			table_info->vdd_dep_on_mclk;
	struct phm_ppt_v1_mm_clock_voltage_dependency_table *mm_table =
			table_info->mm_dep_table;

	if (data->vdd_gfx_control == SMU7_VOLTAGE_CONTROL_BY_SVID2) {
		for (entry_id = 0; entry_id < sclk_table->count; ++entry_id) {
			voltage_id = sclk_table->entries[entry_id].vddInd;
			sclk_table->entries[entry_id].vddgfx =
				table_info->vddgfx_lookup_table->entries[voltage_id].us_vdd;
		}
	} else {
		for (entry_id = 0; entry_id < sclk_table->count; ++entry_id) {
			voltage_id = sclk_table->entries[entry_id].vddInd;
			sclk_table->entries[entry_id].vddc =
				table_info->vddc_lookup_table->entries[voltage_id].us_vdd;
		}
	}

	for (entry_id = 0; entry_id < mclk_table->count; ++entry_id) {
		voltage_id = mclk_table->entries[entry_id].vddInd;
		mclk_table->entries[entry_id].vddc =
			table_info->vddc_lookup_table->entries[voltage_id].us_vdd;
	}

	for (entry_id = 0; entry_id < mm_table->count; ++entry_id) {
		voltage_id = mm_table->entries[entry_id].vddcInd;
		mm_table->entries[entry_id].vddc =
			table_info->vddc_lookup_table->entries[voltage_id].us_vdd;
	}

	return 0;

}

static int phm_add_voltage(struct pp_hwmgr *hwmgr,
			phm_ppt_v1_voltage_lookup_table *look_up_table,
			phm_ppt_v1_voltage_lookup_record *record)
{
	uint32_t i;

	PP_ASSERT_WITH_CODE((NULL != look_up_table),
		"Lookup Table empty.", return -EINVAL);
	PP_ASSERT_WITH_CODE((0 != look_up_table->count),
		"Lookup Table empty.", return -EINVAL);

	i = smum_get_mac_definition(hwmgr, SMU_MAX_LEVELS_VDDGFX);
	PP_ASSERT_WITH_CODE((i >= look_up_table->count),
		"Lookup Table is full.", return -EINVAL);

	/* This is to avoid entering duplicate calculated records. */
	for (i = 0; i < look_up_table->count; i++) {
		if (look_up_table->entries[i].us_vdd == record->us_vdd) {
			if (look_up_table->entries[i].us_calculated == 1)
				return 0;
			break;
		}
	}

	look_up_table->entries[i].us_calculated = 1;
	look_up_table->entries[i].us_vdd = record->us_vdd;
	look_up_table->entries[i].us_cac_low = record->us_cac_low;
	look_up_table->entries[i].us_cac_mid = record->us_cac_mid;
	look_up_table->entries[i].us_cac_high = record->us_cac_high;
	/* Only increment the count when we're appending, not replacing duplicate entry. */
	if (i == look_up_table->count)
		look_up_table->count++;

	return 0;
}


static int smu7_calc_voltage_dependency_tables(struct pp_hwmgr *hwmgr)
{
	uint8_t entry_id;
	struct phm_ppt_v1_voltage_lookup_record v_record;
	struct smu7_hwmgr *data = (struct smu7_hwmgr *)(hwmgr->backend);
	struct phm_ppt_v1_information *pptable_info = (struct phm_ppt_v1_information *)(hwmgr->pptable);

	phm_ppt_v1_clock_voltage_dependency_table *sclk_table = pptable_info->vdd_dep_on_sclk;
	phm_ppt_v1_clock_voltage_dependency_table *mclk_table = pptable_info->vdd_dep_on_mclk;

	if (data->vdd_gfx_control == SMU7_VOLTAGE_CONTROL_BY_SVID2) {
		for (entry_id = 0; entry_id < sclk_table->count; ++entry_id) {
			if (sclk_table->entries[entry_id].vdd_offset & (1 << 15))
				v_record.us_vdd = sclk_table->entries[entry_id].vddgfx +
					sclk_table->entries[entry_id].vdd_offset - 0xFFFF;
			else
				v_record.us_vdd = sclk_table->entries[entry_id].vddgfx +
					sclk_table->entries[entry_id].vdd_offset;

			sclk_table->entries[entry_id].vddc =
				v_record.us_cac_low = v_record.us_cac_mid =
				v_record.us_cac_high = v_record.us_vdd;

			phm_add_voltage(hwmgr, pptable_info->vddc_lookup_table, &v_record);
		}

		for (entry_id = 0; entry_id < mclk_table->count; ++entry_id) {
			if (mclk_table->entries[entry_id].vdd_offset & (1 << 15))
				v_record.us_vdd = mclk_table->entries[entry_id].vddc +
					mclk_table->entries[entry_id].vdd_offset - 0xFFFF;
			else
				v_record.us_vdd = mclk_table->entries[entry_id].vddc +
					mclk_table->entries[entry_id].vdd_offset;

			mclk_table->entries[entry_id].vddgfx = v_record.us_cac_low =
				v_record.us_cac_mid = v_record.us_cac_high = v_record.us_vdd;
			phm_add_voltage(hwmgr, pptable_info->vddgfx_lookup_table, &v_record);
		}
	}
	return 0;
}

static int smu7_calc_mm_voltage_dependency_table(struct pp_hwmgr *hwmgr)
{
	uint8_t entry_id;
	struct phm_ppt_v1_voltage_lookup_record v_record;
	struct smu7_hwmgr *data = (struct smu7_hwmgr *)(hwmgr->backend);
	struct phm_ppt_v1_information *pptable_info = (struct phm_ppt_v1_information *)(hwmgr->pptable);
	phm_ppt_v1_mm_clock_voltage_dependency_table *mm_table = pptable_info->mm_dep_table;

	if (data->vdd_gfx_control == SMU7_VOLTAGE_CONTROL_BY_SVID2) {
		for (entry_id = 0; entry_id < mm_table->count; entry_id++) {
			if (mm_table->entries[entry_id].vddgfx_offset & (1 << 15))
				v_record.us_vdd = mm_table->entries[entry_id].vddc +
					mm_table->entries[entry_id].vddgfx_offset - 0xFFFF;
			else
				v_record.us_vdd = mm_table->entries[entry_id].vddc +
					mm_table->entries[entry_id].vddgfx_offset;

			/* Add the calculated VDDGFX to the VDDGFX lookup table */
			mm_table->entries[entry_id].vddgfx = v_record.us_cac_low =
				v_record.us_cac_mid = v_record.us_cac_high = v_record.us_vdd;
			phm_add_voltage(hwmgr, pptable_info->vddgfx_lookup_table, &v_record);
		}
	}
	return 0;
}

static int smu7_sort_lookup_table(struct pp_hwmgr *hwmgr,
		struct phm_ppt_v1_voltage_lookup_table *lookup_table)
{
	uint32_t table_size, i, j;
	table_size = lookup_table->count;

	PP_ASSERT_WITH_CODE(0 != lookup_table->count,
		"Lookup table is empty", return -EINVAL);

	/* Sorting voltages */
	for (i = 0; i < table_size - 1; i++) {
		for (j = i + 1; j > 0; j--) {
			if (lookup_table->entries[j].us_vdd <
					lookup_table->entries[j - 1].us_vdd) {
				swap(lookup_table->entries[j - 1],
				     lookup_table->entries[j]);
			}
		}
	}

	return 0;
}

static int smu7_complete_dependency_tables(struct pp_hwmgr *hwmgr)
{
	int result = 0;
	int tmp_result;
	struct smu7_hwmgr *data = (struct smu7_hwmgr *)(hwmgr->backend);
	struct phm_ppt_v1_information *table_info =
			(struct phm_ppt_v1_information *)(hwmgr->pptable);

	if (data->vdd_gfx_control == SMU7_VOLTAGE_CONTROL_BY_SVID2) {
		tmp_result = smu7_patch_lookup_table_with_leakage(hwmgr,
			table_info->vddgfx_lookup_table, &(data->vddcgfx_leakage));
		if (tmp_result != 0)
			result = tmp_result;

		smu7_patch_ppt_v1_with_vdd_leakage(hwmgr,
			&table_info->max_clock_voltage_on_dc.vddgfx, &(data->vddcgfx_leakage));
	} else {

		tmp_result = smu7_patch_lookup_table_with_leakage(hwmgr,
				table_info->vddc_lookup_table, &(data->vddc_leakage));
		if (tmp_result)
			result = tmp_result;

		tmp_result = smu7_patch_clock_voltage_limits_with_vddc_leakage(hwmgr,
				&(data->vddc_leakage), &table_info->max_clock_voltage_on_dc.vddc);
		if (tmp_result)
			result = tmp_result;
	}

	tmp_result = smu7_patch_voltage_dependency_tables_with_lookup_table(hwmgr);
	if (tmp_result)
		result = tmp_result;

	tmp_result = smu7_calc_voltage_dependency_tables(hwmgr);
	if (tmp_result)
		result = tmp_result;

	tmp_result = smu7_calc_mm_voltage_dependency_table(hwmgr);
	if (tmp_result)
		result = tmp_result;

	tmp_result = smu7_sort_lookup_table(hwmgr, table_info->vddgfx_lookup_table);
	if (tmp_result)
		result = tmp_result;

	tmp_result = smu7_sort_lookup_table(hwmgr, table_info->vddc_lookup_table);
	if (tmp_result)
		result = tmp_result;

	return result;
}

static int smu7_find_highest_vddc(struct pp_hwmgr *hwmgr)
{
	struct phm_ppt_v1_information *table_info =
			(struct phm_ppt_v1_information *)(hwmgr->pptable);
	struct phm_ppt_v1_clock_voltage_dependency_table *allowed_sclk_vdd_table =
						table_info->vdd_dep_on_sclk;
	struct phm_ppt_v1_voltage_lookup_table *lookup_table =
						table_info->vddc_lookup_table;
	uint16_t highest_voltage;
	uint32_t i;

	highest_voltage = allowed_sclk_vdd_table->entries[allowed_sclk_vdd_table->count - 1].vddc;

	for (i = 0; i < lookup_table->count; i++) {
		if (lookup_table->entries[i].us_vdd < ATOM_VIRTUAL_VOLTAGE_ID0 &&
		    lookup_table->entries[i].us_vdd > highest_voltage)
			highest_voltage = lookup_table->entries[i].us_vdd;
	}

	return highest_voltage;
}

static int smu7_set_private_data_based_on_pptable_v1(struct pp_hwmgr *hwmgr)
{
	struct phm_ppt_v1_information *table_info =
			(struct phm_ppt_v1_information *)(hwmgr->pptable);

	struct phm_ppt_v1_clock_voltage_dependency_table *allowed_sclk_vdd_table =
						table_info->vdd_dep_on_sclk;
	struct phm_ppt_v1_clock_voltage_dependency_table *allowed_mclk_vdd_table =
						table_info->vdd_dep_on_mclk;

	PP_ASSERT_WITH_CODE(allowed_sclk_vdd_table != NULL,
		"VDD dependency on SCLK table is missing.",
		return -EINVAL);
	PP_ASSERT_WITH_CODE(allowed_sclk_vdd_table->count >= 1,
		"VDD dependency on SCLK table has to have is missing.",
		return -EINVAL);

	PP_ASSERT_WITH_CODE(allowed_mclk_vdd_table != NULL,
		"VDD dependency on MCLK table is missing",
		return -EINVAL);
	PP_ASSERT_WITH_CODE(allowed_mclk_vdd_table->count >= 1,
		"VDD dependency on MCLK table has to have is missing.",
		return -EINVAL);

	table_info->max_clock_voltage_on_ac.sclk =
		allowed_sclk_vdd_table->entries[allowed_sclk_vdd_table->count - 1].clk;
	table_info->max_clock_voltage_on_ac.mclk =
		allowed_mclk_vdd_table->entries[allowed_mclk_vdd_table->count - 1].clk;
	if (hwmgr->chip_id >= CHIP_POLARIS10 && hwmgr->chip_id <= CHIP_VEGAM)
		table_info->max_clock_voltage_on_ac.vddc =
			smu7_find_highest_vddc(hwmgr);
	else
		table_info->max_clock_voltage_on_ac.vddc =
			allowed_sclk_vdd_table->entries[allowed_sclk_vdd_table->count - 1].vddc;
	table_info->max_clock_voltage_on_ac.vddci =
		allowed_mclk_vdd_table->entries[allowed_mclk_vdd_table->count - 1].vddci;

	hwmgr->dyn_state.max_clock_voltage_on_ac.sclk = table_info->max_clock_voltage_on_ac.sclk;
	hwmgr->dyn_state.max_clock_voltage_on_ac.mclk = table_info->max_clock_voltage_on_ac.mclk;
	hwmgr->dyn_state.max_clock_voltage_on_ac.vddc = table_info->max_clock_voltage_on_ac.vddc;
	hwmgr->dyn_state.max_clock_voltage_on_ac.vddci = table_info->max_clock_voltage_on_ac.vddci;

	return 0;
}

static int smu7_patch_voltage_workaround(struct pp_hwmgr *hwmgr)
{
	struct phm_ppt_v1_information *table_info =
		       (struct phm_ppt_v1_information *)(hwmgr->pptable);
	struct phm_ppt_v1_clock_voltage_dependency_table *dep_mclk_table;
	struct phm_ppt_v1_voltage_lookup_table *lookup_table;
	uint32_t i;
	uint32_t hw_revision, sub_vendor_id, sub_sys_id;
	struct amdgpu_device *adev = hwmgr->adev;

	if (table_info != NULL) {
		dep_mclk_table = table_info->vdd_dep_on_mclk;
		lookup_table = table_info->vddc_lookup_table;
	} else
		return 0;

	hw_revision = adev->pdev->revision;
	sub_sys_id = adev->pdev->subsystem_device;
	sub_vendor_id = adev->pdev->subsystem_vendor;

	if (adev->pdev->device == 0x67DF && hw_revision == 0xC7 &&
	    ((sub_sys_id == 0xb37 && sub_vendor_id == 0x1002) ||
	     (sub_sys_id == 0x4a8 && sub_vendor_id == 0x1043) ||
	     (sub_sys_id == 0x9480 && sub_vendor_id == 0x1682))) {

		PHM_WRITE_VFPF_INDIRECT_FIELD(hwmgr->device,
					      CGS_IND_REG__SMC,
					      PWR_CKS_CNTL,
					      CKS_STRETCH_AMOUNT,
					      0x3);

		if (lookup_table->entries[dep_mclk_table->entries[dep_mclk_table->count-1].vddInd].us_vdd >= 1000)
			return 0;

		for (i = 0; i < lookup_table->count; i++) {
			if (lookup_table->entries[i].us_vdd < 0xff01 && lookup_table->entries[i].us_vdd >= 1000) {
				dep_mclk_table->entries[dep_mclk_table->count-1].vddInd = (uint8_t) i;
				return 0;
			}
		}
	}
	return 0;
}

static int smu7_thermal_parameter_init(struct pp_hwmgr *hwmgr)
{
	struct pp_atomctrl_gpio_pin_assignment gpio_pin_assignment;
	uint32_t temp_reg;
	struct phm_ppt_v1_information *table_info =
			(struct phm_ppt_v1_information *)(hwmgr->pptable);


	if (atomctrl_get_pp_assign_pin(hwmgr, VDDC_PCC_GPIO_PINID, &gpio_pin_assignment)) {
		temp_reg = cgs_read_ind_register(hwmgr->device, CGS_IND_REG__SMC, ixCNB_PWRMGT_CNTL);
		switch (gpio_pin_assignment.uc_gpio_pin_bit_shift) {
		case 0:
			temp_reg = PHM_SET_FIELD(temp_reg, CNB_PWRMGT_CNTL, GNB_SLOW_MODE, 0x1);
			break;
		case 1:
			temp_reg = PHM_SET_FIELD(temp_reg, CNB_PWRMGT_CNTL, GNB_SLOW_MODE, 0x2);
			break;
		case 2:
			temp_reg = PHM_SET_FIELD(temp_reg, CNB_PWRMGT_CNTL, GNB_SLOW, 0x1);
			break;
		case 3:
			temp_reg = PHM_SET_FIELD(temp_reg, CNB_PWRMGT_CNTL, FORCE_NB_PS1, 0x1);
			break;
		case 4:
			temp_reg = PHM_SET_FIELD(temp_reg, CNB_PWRMGT_CNTL, DPM_ENABLED, 0x1);
			break;
		default:
			break;
		}
		cgs_write_ind_register(hwmgr->device, CGS_IND_REG__SMC, ixCNB_PWRMGT_CNTL, temp_reg);
	}

	if (table_info == NULL)
		return 0;

	if (table_info->cac_dtp_table->usDefaultTargetOperatingTemp != 0 &&
		hwmgr->thermal_controller.advanceFanControlParameters.ucFanControlMode) {
		hwmgr->thermal_controller.advanceFanControlParameters.usFanPWMMinLimit =
			(uint16_t)hwmgr->thermal_controller.advanceFanControlParameters.ucMinimumPWMLimit;

		hwmgr->thermal_controller.advanceFanControlParameters.usFanPWMMaxLimit =
			(uint16_t)hwmgr->thermal_controller.advanceFanControlParameters.usDefaultMaxFanPWM;

		hwmgr->thermal_controller.advanceFanControlParameters.usFanPWMStep = 1;

		hwmgr->thermal_controller.advanceFanControlParameters.usFanRPMMaxLimit = 100;

		hwmgr->thermal_controller.advanceFanControlParameters.usFanRPMMinLimit =
			(uint16_t)hwmgr->thermal_controller.advanceFanControlParameters.ucMinimumPWMLimit;

		hwmgr->thermal_controller.advanceFanControlParameters.usFanRPMStep = 1;

		table_info->cac_dtp_table->usDefaultTargetOperatingTemp = (table_info->cac_dtp_table->usDefaultTargetOperatingTemp >= 50) ?
								(table_info->cac_dtp_table->usDefaultTargetOperatingTemp - 50) : 0;

		table_info->cac_dtp_table->usOperatingTempMaxLimit = table_info->cac_dtp_table->usDefaultTargetOperatingTemp;
		table_info->cac_dtp_table->usOperatingTempStep = 1;
		table_info->cac_dtp_table->usOperatingTempHyst = 1;

		hwmgr->thermal_controller.advanceFanControlParameters.usMaxFanPWM =
			       hwmgr->thermal_controller.advanceFanControlParameters.usDefaultMaxFanPWM;

		hwmgr->thermal_controller.advanceFanControlParameters.usMaxFanRPM =
			       hwmgr->thermal_controller.advanceFanControlParameters.usDefaultMaxFanRPM;

		hwmgr->dyn_state.cac_dtp_table->usOperatingTempMinLimit =
			       table_info->cac_dtp_table->usOperatingTempMinLimit;

		hwmgr->dyn_state.cac_dtp_table->usOperatingTempMaxLimit =
			       table_info->cac_dtp_table->usOperatingTempMaxLimit;

		hwmgr->dyn_state.cac_dtp_table->usDefaultTargetOperatingTemp =
			       table_info->cac_dtp_table->usDefaultTargetOperatingTemp;

		hwmgr->dyn_state.cac_dtp_table->usOperatingTempStep =
			       table_info->cac_dtp_table->usOperatingTempStep;

		hwmgr->dyn_state.cac_dtp_table->usTargetOperatingTemp =
			       table_info->cac_dtp_table->usTargetOperatingTemp;
		if (hwmgr->feature_mask & PP_OD_FUZZY_FAN_CONTROL_MASK)
			phm_cap_set(hwmgr->platform_descriptor.platformCaps,
					PHM_PlatformCaps_ODFuzzyFanControlSupport);
	}

	return 0;
}

/**
 * smu7_patch_ppt_v0_with_vdd_leakage - Change virtual leakage voltage to actual value.
 *
 * @hwmgr:  the address of the powerplay hardware manager.
 * @voltage: pointer to changing voltage
 * @leakage_table: pointer to leakage table
 */
static void smu7_patch_ppt_v0_with_vdd_leakage(struct pp_hwmgr *hwmgr,
		uint32_t *voltage, struct smu7_leakage_voltage *leakage_table)
{
	uint32_t index;

	/* search for leakage voltage ID 0xff01 ~ 0xff08 */
	for (index = 0; index < leakage_table->count; index++) {
		/* if this voltage matches a leakage voltage ID */
		/* patch with actual leakage voltage */
		if (leakage_table->leakage_id[index] == *voltage) {
			*voltage = leakage_table->actual_voltage[index];
			break;
		}
	}

	if (*voltage > ATOM_VIRTUAL_VOLTAGE_ID0)
		pr_err("Voltage value looks like a Leakage ID but it's not patched \n");
}


static int smu7_patch_vddc(struct pp_hwmgr *hwmgr,
			      struct phm_clock_voltage_dependency_table *tab)
{
	uint16_t i;
	struct smu7_hwmgr *data = (struct smu7_hwmgr *)(hwmgr->backend);

	if (tab)
		for (i = 0; i < tab->count; i++)
			smu7_patch_ppt_v0_with_vdd_leakage(hwmgr, &tab->entries[i].v,
						&data->vddc_leakage);

	return 0;
}

static int smu7_patch_vddci(struct pp_hwmgr *hwmgr,
			       struct phm_clock_voltage_dependency_table *tab)
{
	uint16_t i;
	struct smu7_hwmgr *data = (struct smu7_hwmgr *)(hwmgr->backend);

	if (tab)
		for (i = 0; i < tab->count; i++)
			smu7_patch_ppt_v0_with_vdd_leakage(hwmgr, &tab->entries[i].v,
							&data->vddci_leakage);

	return 0;
}

static int smu7_patch_vce_vddc(struct pp_hwmgr *hwmgr,
				  struct phm_vce_clock_voltage_dependency_table *tab)
{
	uint16_t i;
	struct smu7_hwmgr *data = (struct smu7_hwmgr *)(hwmgr->backend);

	if (tab)
		for (i = 0; i < tab->count; i++)
			smu7_patch_ppt_v0_with_vdd_leakage(hwmgr, &tab->entries[i].v,
							&data->vddc_leakage);

	return 0;
}


static int smu7_patch_uvd_vddc(struct pp_hwmgr *hwmgr,
				  struct phm_uvd_clock_voltage_dependency_table *tab)
{
	uint16_t i;
	struct smu7_hwmgr *data = (struct smu7_hwmgr *)(hwmgr->backend);

	if (tab)
		for (i = 0; i < tab->count; i++)
			smu7_patch_ppt_v0_with_vdd_leakage(hwmgr, &tab->entries[i].v,
							&data->vddc_leakage);

	return 0;
}

static int smu7_patch_vddc_shed_limit(struct pp_hwmgr *hwmgr,
					 struct phm_phase_shedding_limits_table *tab)
{
	uint16_t i;
	struct smu7_hwmgr *data = (struct smu7_hwmgr *)(hwmgr->backend);

	if (tab)
		for (i = 0; i < tab->count; i++)
			smu7_patch_ppt_v0_with_vdd_leakage(hwmgr, &tab->entries[i].Voltage,
							&data->vddc_leakage);

	return 0;
}

static int smu7_patch_samu_vddc(struct pp_hwmgr *hwmgr,
				   struct phm_samu_clock_voltage_dependency_table *tab)
{
	uint16_t i;
	struct smu7_hwmgr *data = (struct smu7_hwmgr *)(hwmgr->backend);

	if (tab)
		for (i = 0; i < tab->count; i++)
			smu7_patch_ppt_v0_with_vdd_leakage(hwmgr, &tab->entries[i].v,
							&data->vddc_leakage);

	return 0;
}

static int smu7_patch_acp_vddc(struct pp_hwmgr *hwmgr,
				  struct phm_acp_clock_voltage_dependency_table *tab)
{
	uint16_t i;
	struct smu7_hwmgr *data = (struct smu7_hwmgr *)(hwmgr->backend);

	if (tab)
		for (i = 0; i < tab->count; i++)
			smu7_patch_ppt_v0_with_vdd_leakage(hwmgr, &tab->entries[i].v,
					&data->vddc_leakage);

	return 0;
}

static int smu7_patch_limits_vddc(struct pp_hwmgr *hwmgr,
				  struct phm_clock_and_voltage_limits *tab)
{
	uint32_t vddc, vddci;
	struct smu7_hwmgr *data = (struct smu7_hwmgr *)(hwmgr->backend);

	if (tab) {
		vddc = tab->vddc;
		smu7_patch_ppt_v0_with_vdd_leakage(hwmgr, &vddc,
						   &data->vddc_leakage);
		tab->vddc = vddc;
		vddci = tab->vddci;
		smu7_patch_ppt_v0_with_vdd_leakage(hwmgr, &vddci,
						   &data->vddci_leakage);
		tab->vddci = vddci;
	}

	return 0;
}

static int smu7_patch_cac_vddc(struct pp_hwmgr *hwmgr, struct phm_cac_leakage_table *tab)
{
	uint32_t i;
	uint32_t vddc;
	struct smu7_hwmgr *data = (struct smu7_hwmgr *)(hwmgr->backend);

	if (tab) {
		for (i = 0; i < tab->count; i++) {
			vddc = (uint32_t)(tab->entries[i].Vddc);
			smu7_patch_ppt_v0_with_vdd_leakage(hwmgr, &vddc, &data->vddc_leakage);
			tab->entries[i].Vddc = (uint16_t)vddc;
		}
	}

	return 0;
}

static int smu7_patch_dependency_tables_with_leakage(struct pp_hwmgr *hwmgr)
{
	int tmp;

	tmp = smu7_patch_vddc(hwmgr, hwmgr->dyn_state.vddc_dependency_on_sclk);
	if (tmp)
		return -EINVAL;

	tmp = smu7_patch_vddc(hwmgr, hwmgr->dyn_state.vddc_dependency_on_mclk);
	if (tmp)
		return -EINVAL;

	tmp = smu7_patch_vddc(hwmgr, hwmgr->dyn_state.vddc_dep_on_dal_pwrl);
	if (tmp)
		return -EINVAL;

	tmp = smu7_patch_vddci(hwmgr, hwmgr->dyn_state.vddci_dependency_on_mclk);
	if (tmp)
		return -EINVAL;

	tmp = smu7_patch_vce_vddc(hwmgr, hwmgr->dyn_state.vce_clock_voltage_dependency_table);
	if (tmp)
		return -EINVAL;

	tmp = smu7_patch_uvd_vddc(hwmgr, hwmgr->dyn_state.uvd_clock_voltage_dependency_table);
	if (tmp)
		return -EINVAL;

	tmp = smu7_patch_samu_vddc(hwmgr, hwmgr->dyn_state.samu_clock_voltage_dependency_table);
	if (tmp)
		return -EINVAL;

	tmp = smu7_patch_acp_vddc(hwmgr, hwmgr->dyn_state.acp_clock_voltage_dependency_table);
	if (tmp)
		return -EINVAL;

	tmp = smu7_patch_vddc_shed_limit(hwmgr, hwmgr->dyn_state.vddc_phase_shed_limits_table);
	if (tmp)
		return -EINVAL;

	tmp = smu7_patch_limits_vddc(hwmgr, &hwmgr->dyn_state.max_clock_voltage_on_ac);
	if (tmp)
		return -EINVAL;

	tmp = smu7_patch_limits_vddc(hwmgr, &hwmgr->dyn_state.max_clock_voltage_on_dc);
	if (tmp)
		return -EINVAL;

	tmp = smu7_patch_cac_vddc(hwmgr, hwmgr->dyn_state.cac_leakage_table);
	if (tmp)
		return -EINVAL;

	return 0;
}


static int smu7_set_private_data_based_on_pptable_v0(struct pp_hwmgr *hwmgr)
{
	struct smu7_hwmgr *data = (struct smu7_hwmgr *)(hwmgr->backend);

	struct phm_clock_voltage_dependency_table *allowed_sclk_vddc_table = hwmgr->dyn_state.vddc_dependency_on_sclk;
	struct phm_clock_voltage_dependency_table *allowed_mclk_vddc_table = hwmgr->dyn_state.vddc_dependency_on_mclk;
	struct phm_clock_voltage_dependency_table *allowed_mclk_vddci_table = hwmgr->dyn_state.vddci_dependency_on_mclk;

	PP_ASSERT_WITH_CODE(allowed_sclk_vddc_table != NULL,
		"VDDC dependency on SCLK table is missing. This table is mandatory",
		return -EINVAL);
	PP_ASSERT_WITH_CODE(allowed_sclk_vddc_table->count >= 1,
		"VDDC dependency on SCLK table has to have is missing. This table is mandatory",
		return -EINVAL);

	PP_ASSERT_WITH_CODE(allowed_mclk_vddc_table != NULL,
		"VDDC dependency on MCLK table is missing. This table is mandatory",
		return -EINVAL);
	PP_ASSERT_WITH_CODE(allowed_mclk_vddc_table->count >= 1,
		"VDD dependency on MCLK table has to have is missing. This table is mandatory",
		return -EINVAL);

	data->min_vddc_in_pptable = (uint16_t)allowed_sclk_vddc_table->entries[0].v;
	data->max_vddc_in_pptable = (uint16_t)allowed_sclk_vddc_table->entries[allowed_sclk_vddc_table->count - 1].v;

	hwmgr->dyn_state.max_clock_voltage_on_ac.sclk =
		allowed_sclk_vddc_table->entries[allowed_sclk_vddc_table->count - 1].clk;
	hwmgr->dyn_state.max_clock_voltage_on_ac.mclk =
		allowed_mclk_vddc_table->entries[allowed_mclk_vddc_table->count - 1].clk;
	hwmgr->dyn_state.max_clock_voltage_on_ac.vddc =
		allowed_sclk_vddc_table->entries[allowed_sclk_vddc_table->count - 1].v;

	if (allowed_mclk_vddci_table != NULL && allowed_mclk_vddci_table->count >= 1) {
		data->min_vddci_in_pptable = (uint16_t)allowed_mclk_vddci_table->entries[0].v;
		data->max_vddci_in_pptable = (uint16_t)allowed_mclk_vddci_table->entries[allowed_mclk_vddci_table->count - 1].v;
	}

	if (hwmgr->dyn_state.vddci_dependency_on_mclk != NULL && hwmgr->dyn_state.vddci_dependency_on_mclk->count >= 1)
		hwmgr->dyn_state.max_clock_voltage_on_ac.vddci = hwmgr->dyn_state.vddci_dependency_on_mclk->entries[hwmgr->dyn_state.vddci_dependency_on_mclk->count - 1].v;

	return 0;
}

static int smu7_hwmgr_backend_fini(struct pp_hwmgr *hwmgr)
{
	kfree(hwmgr->dyn_state.vddc_dep_on_dal_pwrl);
	hwmgr->dyn_state.vddc_dep_on_dal_pwrl = NULL;
	kfree(hwmgr->backend);
	hwmgr->backend = NULL;

	return 0;
}

static int smu7_get_elb_voltages(struct pp_hwmgr *hwmgr)
{
	uint16_t virtual_voltage_id, vddc, vddci, efuse_voltage_id;
	struct smu7_hwmgr *data = (struct smu7_hwmgr *)(hwmgr->backend);
	int i;

	if (atomctrl_get_leakage_id_from_efuse(hwmgr, &efuse_voltage_id) == 0) {
		for (i = 0; i < SMU7_MAX_LEAKAGE_COUNT; i++) {
			virtual_voltage_id = ATOM_VIRTUAL_VOLTAGE_ID0 + i;
			if (atomctrl_get_leakage_vddc_base_on_leakage(hwmgr, &vddc, &vddci,
								virtual_voltage_id,
								efuse_voltage_id) == 0) {
				if (vddc != 0 && vddc != virtual_voltage_id) {
					data->vddc_leakage.actual_voltage[data->vddc_leakage.count] = vddc;
					data->vddc_leakage.leakage_id[data->vddc_leakage.count] = virtual_voltage_id;
					data->vddc_leakage.count++;
				}
				if (vddci != 0 && vddci != virtual_voltage_id) {
					data->vddci_leakage.actual_voltage[data->vddci_leakage.count] = vddci;
					data->vddci_leakage.leakage_id[data->vddci_leakage.count] = virtual_voltage_id;
					data->vddci_leakage.count++;
				}
			}
		}
	}
	return 0;
}

#define LEAKAGE_ID_MSB			463
#define LEAKAGE_ID_LSB			454

static int smu7_update_edc_leakage_table(struct pp_hwmgr *hwmgr)
{
	struct smu7_hwmgr *data = (struct smu7_hwmgr *)(hwmgr->backend);
	uint32_t efuse;
	uint16_t offset;
	int ret = 0;

	if (data->disable_edc_leakage_controller)
		return 0;

	ret = atomctrl_get_edc_hilo_leakage_offset_table(hwmgr,
							 &data->edc_hilo_leakage_offset_from_vbios);
	if (ret)
		return ret;

	if (data->edc_hilo_leakage_offset_from_vbios.usEdcDidtLoDpm7TableOffset &&
	    data->edc_hilo_leakage_offset_from_vbios.usEdcDidtHiDpm7TableOffset) {
		atomctrl_read_efuse(hwmgr, LEAKAGE_ID_LSB, LEAKAGE_ID_MSB, &efuse);
		if (efuse < data->edc_hilo_leakage_offset_from_vbios.usHiLoLeakageThreshold)
			offset = data->edc_hilo_leakage_offset_from_vbios.usEdcDidtLoDpm7TableOffset;
		else
			offset = data->edc_hilo_leakage_offset_from_vbios.usEdcDidtHiDpm7TableOffset;

		ret = atomctrl_get_edc_leakage_table(hwmgr,
						     &data->edc_leakage_table,
						     offset);
		if (ret)
			return ret;
	}

	return ret;
}

static int smu7_hwmgr_backend_init(struct pp_hwmgr *hwmgr)
{
	struct smu7_hwmgr *data;
	int result = 0;

	data = kzalloc(sizeof(struct smu7_hwmgr), GFP_KERNEL);
	if (data == NULL)
		return -ENOMEM;

	hwmgr->backend = data;
	smu7_patch_voltage_workaround(hwmgr);
	smu7_init_dpm_defaults(hwmgr);

	/* Get leakage voltage based on leakage ID. */
	if (phm_cap_enabled(hwmgr->platform_descriptor.platformCaps,
			PHM_PlatformCaps_EVV)) {
		result = smu7_get_evv_voltages(hwmgr);
		if (result) {
			pr_info("Get EVV Voltage Failed.  Abort Driver loading!\n");
			return -EINVAL;
		}
	} else {
		smu7_get_elb_voltages(hwmgr);
	}

	if (hwmgr->pp_table_version == PP_TABLE_V1) {
		smu7_complete_dependency_tables(hwmgr);
		smu7_set_private_data_based_on_pptable_v1(hwmgr);
	} else if (hwmgr->pp_table_version == PP_TABLE_V0) {
		smu7_patch_dependency_tables_with_leakage(hwmgr);
		smu7_set_private_data_based_on_pptable_v0(hwmgr);
	}

	/* Initalize Dynamic State Adjustment Rule Settings */
	result = phm_initializa_dynamic_state_adjustment_rule_settings(hwmgr);

	if (0 == result) {
		struct amdgpu_device *adev = hwmgr->adev;

		data->is_tlu_enabled = false;

		hwmgr->platform_descriptor.hardwareActivityPerformanceLevels =
							SMU7_MAX_HARDWARE_POWERLEVELS;
		hwmgr->platform_descriptor.hardwarePerformanceLevels = 2;
		hwmgr->platform_descriptor.minimumClocksReductionPercentage = 50;

		data->pcie_gen_cap = adev->pm.pcie_gen_mask;
		if (data->pcie_gen_cap & CAIL_PCIE_LINK_SPEED_SUPPORT_GEN3)
			data->pcie_spc_cap = 20;
		else
			data->pcie_spc_cap = 16;
		data->pcie_lane_cap = adev->pm.pcie_mlw_mask;

		hwmgr->platform_descriptor.vbiosInterruptId = 0x20000400; /* IRQ_SOURCE1_SW_INT */
/* The true clock step depends on the frequency, typically 4.5 or 9 MHz. Here we use 5. */
		hwmgr->platform_descriptor.clockStep.engineClock = 500;
		hwmgr->platform_descriptor.clockStep.memoryClock = 500;
		smu7_thermal_parameter_init(hwmgr);
	} else {
		/* Ignore return value in here, we are cleaning up a mess. */
		smu7_hwmgr_backend_fini(hwmgr);
	}

	result = smu7_update_edc_leakage_table(hwmgr);
	if (result)
		return result;

	return 0;
}

static int smu7_force_dpm_highest(struct pp_hwmgr *hwmgr)
{
	struct smu7_hwmgr *data = (struct smu7_hwmgr *)(hwmgr->backend);
	uint32_t level, tmp;

	if (!data->pcie_dpm_key_disabled) {
		if (data->dpm_level_enable_mask.pcie_dpm_enable_mask) {
			level = 0;
			tmp = data->dpm_level_enable_mask.pcie_dpm_enable_mask;
			while (tmp >>= 1)
				level++;

			if (level)
				smum_send_msg_to_smc_with_parameter(hwmgr,
						PPSMC_MSG_PCIeDPM_ForceLevel, level,
						NULL);
		}
	}

	if (!data->sclk_dpm_key_disabled) {
		if (data->dpm_level_enable_mask.sclk_dpm_enable_mask) {
			level = 0;
			tmp = data->dpm_level_enable_mask.sclk_dpm_enable_mask;
			while (tmp >>= 1)
				level++;

			if (level)
				smum_send_msg_to_smc_with_parameter(hwmgr,
						PPSMC_MSG_SCLKDPM_SetEnabledMask,
						(1 << level),
						NULL);
		}
	}

	if (!data->mclk_dpm_key_disabled) {
		if (data->dpm_level_enable_mask.mclk_dpm_enable_mask) {
			level = 0;
			tmp = data->dpm_level_enable_mask.mclk_dpm_enable_mask;
			while (tmp >>= 1)
				level++;

			if (level)
				smum_send_msg_to_smc_with_parameter(hwmgr,
						PPSMC_MSG_MCLKDPM_SetEnabledMask,
						(1 << level),
						NULL);
		}
	}

	return 0;
}

static int smu7_upload_dpm_level_enable_mask(struct pp_hwmgr *hwmgr)
{
	struct smu7_hwmgr *data = (struct smu7_hwmgr *)(hwmgr->backend);

	if (hwmgr->pp_table_version == PP_TABLE_V1)
		phm_apply_dal_min_voltage_request(hwmgr);
/* TO DO  for v0 iceland and Ci*/

	if (!data->sclk_dpm_key_disabled) {
		if (data->dpm_level_enable_mask.sclk_dpm_enable_mask)
			smum_send_msg_to_smc_with_parameter(hwmgr,
					PPSMC_MSG_SCLKDPM_SetEnabledMask,
					data->dpm_level_enable_mask.sclk_dpm_enable_mask,
					NULL);
	}

	if (!data->mclk_dpm_key_disabled) {
		if (data->dpm_level_enable_mask.mclk_dpm_enable_mask)
			smum_send_msg_to_smc_with_parameter(hwmgr,
					PPSMC_MSG_MCLKDPM_SetEnabledMask,
					data->dpm_level_enable_mask.mclk_dpm_enable_mask,
					NULL);
	}

	return 0;
}

static int smu7_unforce_dpm_levels(struct pp_hwmgr *hwmgr)
{
	struct smu7_hwmgr *data = (struct smu7_hwmgr *)(hwmgr->backend);

	if (!smum_is_dpm_running(hwmgr))
		return -EINVAL;

	if (!data->pcie_dpm_key_disabled) {
		smum_send_msg_to_smc(hwmgr,
				PPSMC_MSG_PCIeDPM_UnForceLevel,
				NULL);
	}

	return smu7_upload_dpm_level_enable_mask(hwmgr);
}

static int smu7_force_dpm_lowest(struct pp_hwmgr *hwmgr)
{
	struct smu7_hwmgr *data =
			(struct smu7_hwmgr *)(hwmgr->backend);
	uint32_t level;

	if (!data->sclk_dpm_key_disabled)
		if (data->dpm_level_enable_mask.sclk_dpm_enable_mask) {
			level = phm_get_lowest_enabled_level(hwmgr,
							      data->dpm_level_enable_mask.sclk_dpm_enable_mask);
			smum_send_msg_to_smc_with_parameter(hwmgr,
							    PPSMC_MSG_SCLKDPM_SetEnabledMask,
							    (1 << level),
							    NULL);

	}

	if (!data->mclk_dpm_key_disabled) {
		if (data->dpm_level_enable_mask.mclk_dpm_enable_mask) {
			level = phm_get_lowest_enabled_level(hwmgr,
							      data->dpm_level_enable_mask.mclk_dpm_enable_mask);
			smum_send_msg_to_smc_with_parameter(hwmgr,
							    PPSMC_MSG_MCLKDPM_SetEnabledMask,
							    (1 << level),
							    NULL);
		}
	}

	if (!data->pcie_dpm_key_disabled) {
		if (data->dpm_level_enable_mask.pcie_dpm_enable_mask) {
			level = phm_get_lowest_enabled_level(hwmgr,
							      data->dpm_level_enable_mask.pcie_dpm_enable_mask);
			smum_send_msg_to_smc_with_parameter(hwmgr,
							    PPSMC_MSG_PCIeDPM_ForceLevel,
							    (level),
							    NULL);
		}
	}

	return 0;
}

static int smu7_get_profiling_clk(struct pp_hwmgr *hwmgr, enum amd_dpm_forced_level level,
				uint32_t *sclk_mask, uint32_t *mclk_mask, uint32_t *pcie_mask)
{
	uint32_t percentage;
	struct smu7_hwmgr *data = (struct smu7_hwmgr *)(hwmgr->backend);
	struct smu7_dpm_table *golden_dpm_table = &data->golden_dpm_table;
	int32_t tmp_mclk;
	int32_t tmp_sclk;
	int32_t count;

	if (golden_dpm_table->mclk_table.count < 1)
		return -EINVAL;

	percentage = 100 * golden_dpm_table->sclk_table.dpm_levels[golden_dpm_table->sclk_table.count - 1].value /
			golden_dpm_table->mclk_table.dpm_levels[golden_dpm_table->mclk_table.count - 1].value;

	if (golden_dpm_table->mclk_table.count == 1) {
		percentage = 70;
		tmp_mclk = golden_dpm_table->mclk_table.dpm_levels[golden_dpm_table->mclk_table.count - 1].value;
		*mclk_mask = golden_dpm_table->mclk_table.count - 1;
	} else {
		tmp_mclk = golden_dpm_table->mclk_table.dpm_levels[golden_dpm_table->mclk_table.count - 2].value;
		*mclk_mask = golden_dpm_table->mclk_table.count - 2;
	}

	tmp_sclk = tmp_mclk * percentage / 100;

	if (hwmgr->pp_table_version == PP_TABLE_V0) {
		for (count = hwmgr->dyn_state.vddc_dependency_on_sclk->count-1;
			count >= 0; count--) {
			if (tmp_sclk >= hwmgr->dyn_state.vddc_dependency_on_sclk->entries[count].clk) {
				tmp_sclk = hwmgr->dyn_state.vddc_dependency_on_sclk->entries[count].clk;
				*sclk_mask = count;
				break;
			}
		}
		if (count < 0 || level == AMD_DPM_FORCED_LEVEL_PROFILE_MIN_SCLK) {
			*sclk_mask = 0;
			tmp_sclk = hwmgr->dyn_state.vddc_dependency_on_sclk->entries[0].clk;
		}

		if (level == AMD_DPM_FORCED_LEVEL_PROFILE_PEAK)
			*sclk_mask = hwmgr->dyn_state.vddc_dependency_on_sclk->count-1;
	} else if (hwmgr->pp_table_version == PP_TABLE_V1) {
		struct phm_ppt_v1_information *table_info =
				(struct phm_ppt_v1_information *)(hwmgr->pptable);

		for (count = table_info->vdd_dep_on_sclk->count-1; count >= 0; count--) {
			if (tmp_sclk >= table_info->vdd_dep_on_sclk->entries[count].clk) {
				tmp_sclk = table_info->vdd_dep_on_sclk->entries[count].clk;
				*sclk_mask = count;
				break;
			}
		}
		if (count < 0 || level == AMD_DPM_FORCED_LEVEL_PROFILE_MIN_SCLK) {
			*sclk_mask = 0;
			tmp_sclk =  table_info->vdd_dep_on_sclk->entries[0].clk;
		}

		if (level == AMD_DPM_FORCED_LEVEL_PROFILE_PEAK)
			*sclk_mask = table_info->vdd_dep_on_sclk->count - 1;
	}

	if (level == AMD_DPM_FORCED_LEVEL_PROFILE_MIN_MCLK)
		*mclk_mask = 0;
	else if (level == AMD_DPM_FORCED_LEVEL_PROFILE_PEAK)
		*mclk_mask = golden_dpm_table->mclk_table.count - 1;

	*pcie_mask = data->dpm_table.pcie_speed_table.count - 1;
	hwmgr->pstate_sclk = tmp_sclk;
	hwmgr->pstate_mclk = tmp_mclk;

	return 0;
}

static int smu7_force_dpm_level(struct pp_hwmgr *hwmgr,
				enum amd_dpm_forced_level level)
{
	int ret = 0;
	uint32_t sclk_mask = 0;
	uint32_t mclk_mask = 0;
	uint32_t pcie_mask = 0;

	if (hwmgr->pstate_sclk == 0)
		smu7_get_profiling_clk(hwmgr, level, &sclk_mask, &mclk_mask, &pcie_mask);

	switch (level) {
	case AMD_DPM_FORCED_LEVEL_HIGH:
		ret = smu7_force_dpm_highest(hwmgr);
		break;
	case AMD_DPM_FORCED_LEVEL_LOW:
		ret = smu7_force_dpm_lowest(hwmgr);
		break;
	case AMD_DPM_FORCED_LEVEL_AUTO:
		ret = smu7_unforce_dpm_levels(hwmgr);
		break;
	case AMD_DPM_FORCED_LEVEL_PROFILE_STANDARD:
	case AMD_DPM_FORCED_LEVEL_PROFILE_MIN_SCLK:
	case AMD_DPM_FORCED_LEVEL_PROFILE_MIN_MCLK:
	case AMD_DPM_FORCED_LEVEL_PROFILE_PEAK:
		ret = smu7_get_profiling_clk(hwmgr, level, &sclk_mask, &mclk_mask, &pcie_mask);
		if (ret)
			return ret;
		smu7_force_clock_level(hwmgr, PP_SCLK, 1<<sclk_mask);
		smu7_force_clock_level(hwmgr, PP_MCLK, 1<<mclk_mask);
		smu7_force_clock_level(hwmgr, PP_PCIE, 1<<pcie_mask);
		break;
	case AMD_DPM_FORCED_LEVEL_MANUAL:
	case AMD_DPM_FORCED_LEVEL_PROFILE_EXIT:
	default:
		break;
	}

	if (!ret) {
		if (level == AMD_DPM_FORCED_LEVEL_PROFILE_PEAK && hwmgr->dpm_level != AMD_DPM_FORCED_LEVEL_PROFILE_PEAK)
			smu7_fan_ctrl_set_fan_speed_pwm(hwmgr, 255);
		else if (level != AMD_DPM_FORCED_LEVEL_PROFILE_PEAK && hwmgr->dpm_level == AMD_DPM_FORCED_LEVEL_PROFILE_PEAK)
			smu7_fan_ctrl_reset_fan_speed_to_default(hwmgr);
	}
	return ret;
}

static int smu7_get_power_state_size(struct pp_hwmgr *hwmgr)
{
	return sizeof(struct smu7_power_state);
}

static int smu7_vblank_too_short(struct pp_hwmgr *hwmgr,
				 uint32_t vblank_time_us)
{
	struct smu7_hwmgr *data = (struct smu7_hwmgr *)(hwmgr->backend);
	uint32_t switch_limit_us;

	switch (hwmgr->chip_id) {
	case CHIP_POLARIS10:
	case CHIP_POLARIS11:
	case CHIP_POLARIS12:
		if (hwmgr->is_kicker || (hwmgr->chip_id == CHIP_POLARIS12))
			switch_limit_us = data->is_memory_gddr5 ? 450 : 150;
		else
			switch_limit_us = data->is_memory_gddr5 ? 200 : 150;
		break;
	case CHIP_VEGAM:
		switch_limit_us = 30;
		break;
	default:
		switch_limit_us = data->is_memory_gddr5 ? 450 : 150;
		break;
	}

	if (vblank_time_us < switch_limit_us)
		return true;
	else
		return false;
}

static int smu7_apply_state_adjust_rules(struct pp_hwmgr *hwmgr,
				struct pp_power_state *request_ps,
			const struct pp_power_state *current_ps)
{
	struct amdgpu_device *adev = hwmgr->adev;
	struct smu7_power_state *smu7_ps =
				cast_phw_smu7_power_state(&request_ps->hardware);
	uint32_t sclk;
	uint32_t mclk;
	struct PP_Clocks minimum_clocks = {0};
	bool disable_mclk_switching;
	bool disable_mclk_switching_for_frame_lock;
	bool disable_mclk_switching_for_display;
	const struct phm_clock_and_voltage_limits *max_limits;
	uint32_t i;
	struct smu7_hwmgr *data = (struct smu7_hwmgr *)(hwmgr->backend);
	struct phm_ppt_v1_information *table_info =
			(struct phm_ppt_v1_information *)(hwmgr->pptable);
	int32_t count;
	int32_t stable_pstate_sclk = 0, stable_pstate_mclk = 0;
	uint32_t latency;
	bool latency_allowed = false;

	data->battery_state = (PP_StateUILabel_Battery ==
			request_ps->classification.ui_label);
	data->mclk_ignore_signal = false;

	PP_ASSERT_WITH_CODE(smu7_ps->performance_level_count == 2,
				 "VI should always have 2 performance levels",
				);

	max_limits = adev->pm.ac_power ?
			&(hwmgr->dyn_state.max_clock_voltage_on_ac) :
			&(hwmgr->dyn_state.max_clock_voltage_on_dc);

	/* Cap clock DPM tables at DC MAX if it is in DC. */
	if (!adev->pm.ac_power) {
		for (i = 0; i < smu7_ps->performance_level_count; i++) {
			if (smu7_ps->performance_levels[i].memory_clock > max_limits->mclk)
				smu7_ps->performance_levels[i].memory_clock = max_limits->mclk;
			if (smu7_ps->performance_levels[i].engine_clock > max_limits->sclk)
				smu7_ps->performance_levels[i].engine_clock = max_limits->sclk;
		}
	}

	minimum_clocks.engineClock = hwmgr->display_config->min_core_set_clock;
	minimum_clocks.memoryClock = hwmgr->display_config->min_mem_set_clock;

	if (phm_cap_enabled(hwmgr->platform_descriptor.platformCaps,
			PHM_PlatformCaps_StablePState)) {
		max_limits = &(hwmgr->dyn_state.max_clock_voltage_on_ac);
		stable_pstate_sclk = (max_limits->sclk * 75) / 100;

		for (count = table_info->vdd_dep_on_sclk->count - 1;
				count >= 0; count--) {
			if (stable_pstate_sclk >=
					table_info->vdd_dep_on_sclk->entries[count].clk) {
				stable_pstate_sclk =
						table_info->vdd_dep_on_sclk->entries[count].clk;
				break;
			}
		}

		if (count < 0)
			stable_pstate_sclk = table_info->vdd_dep_on_sclk->entries[0].clk;

		stable_pstate_mclk = max_limits->mclk;

		minimum_clocks.engineClock = stable_pstate_sclk;
		minimum_clocks.memoryClock = stable_pstate_mclk;
	}

	disable_mclk_switching_for_frame_lock = phm_cap_enabled(
				    hwmgr->platform_descriptor.platformCaps,
				    PHM_PlatformCaps_DisableMclkSwitchingForFrameLock);

	disable_mclk_switching_for_display = ((1 < hwmgr->display_config->num_display) &&
						!hwmgr->display_config->multi_monitor_in_sync) ||
						(hwmgr->display_config->num_display &&
						smu7_vblank_too_short(hwmgr, hwmgr->display_config->min_vblank_time));

	disable_mclk_switching = disable_mclk_switching_for_frame_lock ||
					 disable_mclk_switching_for_display;

	if (hwmgr->display_config->num_display == 0) {
		if (hwmgr->chip_id >= CHIP_POLARIS10 && hwmgr->chip_id <= CHIP_VEGAM)
			data->mclk_ignore_signal = true;
		else
			disable_mclk_switching = false;
	}

	sclk = smu7_ps->performance_levels[0].engine_clock;
	mclk = smu7_ps->performance_levels[0].memory_clock;

	if (disable_mclk_switching &&
	    (!(hwmgr->chip_id >= CHIP_POLARIS10 &&
	    hwmgr->chip_id <= CHIP_VEGAM)))
		mclk = smu7_ps->performance_levels
		[smu7_ps->performance_level_count - 1].memory_clock;

	if (sclk < minimum_clocks.engineClock)
		sclk = (minimum_clocks.engineClock > max_limits->sclk) ?
				max_limits->sclk : minimum_clocks.engineClock;

	if (mclk < minimum_clocks.memoryClock)
		mclk = (minimum_clocks.memoryClock > max_limits->mclk) ?
				max_limits->mclk : minimum_clocks.memoryClock;

	smu7_ps->performance_levels[0].engine_clock = sclk;
	smu7_ps->performance_levels[0].memory_clock = mclk;

	smu7_ps->performance_levels[1].engine_clock =
		(smu7_ps->performance_levels[1].engine_clock >=
				smu7_ps->performance_levels[0].engine_clock) ?
						smu7_ps->performance_levels[1].engine_clock :
						smu7_ps->performance_levels[0].engine_clock;

	if (disable_mclk_switching) {
		if (mclk < smu7_ps->performance_levels[1].memory_clock)
			mclk = smu7_ps->performance_levels[1].memory_clock;

		if (hwmgr->chip_id >= CHIP_POLARIS10 && hwmgr->chip_id <= CHIP_VEGAM) {
			if (disable_mclk_switching_for_display) {
				/* Find the lowest MCLK frequency that is within
				 * the tolerable latency defined in DAL
				 */
				latency = hwmgr->display_config->dce_tolerable_mclk_in_active_latency;
				for (i = 0; i < data->mclk_latency_table.count; i++) {
					if (data->mclk_latency_table.entries[i].latency <= latency) {
						latency_allowed = true;

						if ((data->mclk_latency_table.entries[i].frequency >=
								smu7_ps->performance_levels[0].memory_clock) &&
						    (data->mclk_latency_table.entries[i].frequency <=
								smu7_ps->performance_levels[1].memory_clock)) {
							mclk = data->mclk_latency_table.entries[i].frequency;
							break;
						}
					}
				}
				if ((i >= data->mclk_latency_table.count - 1) && !latency_allowed) {
					data->mclk_ignore_signal = true;
				} else {
					data->mclk_ignore_signal = false;
				}
			}

			if (disable_mclk_switching_for_frame_lock)
				mclk = smu7_ps->performance_levels[1].memory_clock;
		}

		smu7_ps->performance_levels[0].memory_clock = mclk;

		if (!(hwmgr->chip_id >= CHIP_POLARIS10 &&
		      hwmgr->chip_id <= CHIP_VEGAM))
			smu7_ps->performance_levels[1].memory_clock = mclk;
	} else {
		if (smu7_ps->performance_levels[1].memory_clock <
				smu7_ps->performance_levels[0].memory_clock)
			smu7_ps->performance_levels[1].memory_clock =
					smu7_ps->performance_levels[0].memory_clock;
	}

	if (phm_cap_enabled(hwmgr->platform_descriptor.platformCaps,
			PHM_PlatformCaps_StablePState)) {
		for (i = 0; i < smu7_ps->performance_level_count; i++) {
			smu7_ps->performance_levels[i].engine_clock = stable_pstate_sclk;
			smu7_ps->performance_levels[i].memory_clock = stable_pstate_mclk;
			smu7_ps->performance_levels[i].pcie_gen = data->pcie_gen_performance.max;
			smu7_ps->performance_levels[i].pcie_lane = data->pcie_gen_performance.max;
		}
	}
	return 0;
}


static uint32_t smu7_dpm_get_mclk(struct pp_hwmgr *hwmgr, bool low)
{
	struct pp_power_state  *ps;
	struct smu7_power_state  *smu7_ps;

	if (hwmgr == NULL)
		return -EINVAL;

	ps = hwmgr->request_ps;

	if (ps == NULL)
		return -EINVAL;

	smu7_ps = cast_phw_smu7_power_state(&ps->hardware);

	if (low)
		return smu7_ps->performance_levels[0].memory_clock;
	else
		return smu7_ps->performance_levels
				[smu7_ps->performance_level_count-1].memory_clock;
}

static uint32_t smu7_dpm_get_sclk(struct pp_hwmgr *hwmgr, bool low)
{
	struct pp_power_state  *ps;
	struct smu7_power_state  *smu7_ps;

	if (hwmgr == NULL)
		return -EINVAL;

	ps = hwmgr->request_ps;

	if (ps == NULL)
		return -EINVAL;

	smu7_ps = cast_phw_smu7_power_state(&ps->hardware);

	if (low)
		return smu7_ps->performance_levels[0].engine_clock;
	else
		return smu7_ps->performance_levels
				[smu7_ps->performance_level_count-1].engine_clock;
}

static int smu7_dpm_patch_boot_state(struct pp_hwmgr *hwmgr,
					struct pp_hw_power_state *hw_ps)
{
	struct smu7_hwmgr *data = (struct smu7_hwmgr *)(hwmgr->backend);
	struct smu7_power_state *ps = (struct smu7_power_state *)hw_ps;
	ATOM_FIRMWARE_INFO_V2_2 *fw_info;
	uint16_t size;
	uint8_t frev, crev;
	int index = GetIndexIntoMasterTable(DATA, FirmwareInfo);

	/* First retrieve the Boot clocks and VDDC from the firmware info table.
	 * We assume here that fw_info is unchanged if this call fails.
	 */
	fw_info = (ATOM_FIRMWARE_INFO_V2_2 *)smu_atom_get_data_table(hwmgr->adev, index,
			&size, &frev, &crev);
	if (!fw_info)
		/* During a test, there is no firmware info table. */
		return 0;

	/* Patch the state. */
	data->vbios_boot_state.sclk_bootup_value =
			le32_to_cpu(fw_info->ulDefaultEngineClock);
	data->vbios_boot_state.mclk_bootup_value =
			le32_to_cpu(fw_info->ulDefaultMemoryClock);
	data->vbios_boot_state.mvdd_bootup_value =
			le16_to_cpu(fw_info->usBootUpMVDDCVoltage);
	data->vbios_boot_state.vddc_bootup_value =
			le16_to_cpu(fw_info->usBootUpVDDCVoltage);
	data->vbios_boot_state.vddci_bootup_value =
			le16_to_cpu(fw_info->usBootUpVDDCIVoltage);
	data->vbios_boot_state.pcie_gen_bootup_value =
			smu7_get_current_pcie_speed(hwmgr);

	data->vbios_boot_state.pcie_lane_bootup_value =
			(uint16_t)smu7_get_current_pcie_lane_number(hwmgr);

	/* set boot power state */
	ps->performance_levels[0].memory_clock = data->vbios_boot_state.mclk_bootup_value;
	ps->performance_levels[0].engine_clock = data->vbios_boot_state.sclk_bootup_value;
	ps->performance_levels[0].pcie_gen = data->vbios_boot_state.pcie_gen_bootup_value;
	ps->performance_levels[0].pcie_lane = data->vbios_boot_state.pcie_lane_bootup_value;

	return 0;
}

static int smu7_get_number_of_powerplay_table_entries(struct pp_hwmgr *hwmgr)
{
	int result;
	unsigned long ret = 0;

	if (hwmgr->pp_table_version == PP_TABLE_V0) {
		result = pp_tables_get_num_of_entries(hwmgr, &ret);
		return result ? 0 : ret;
	} else if (hwmgr->pp_table_version == PP_TABLE_V1) {
		result = get_number_of_powerplay_table_entries_v1_0(hwmgr);
		return result;
	}
	return 0;
}

static int smu7_get_pp_table_entry_callback_func_v1(struct pp_hwmgr *hwmgr,
		void *state, struct pp_power_state *power_state,
		void *pp_table, uint32_t classification_flag)
{
	struct smu7_hwmgr *data = (struct smu7_hwmgr *)(hwmgr->backend);
	struct smu7_power_state  *smu7_power_state =
			(struct smu7_power_state *)(&(power_state->hardware));
	struct smu7_performance_level *performance_level;
	ATOM_Tonga_State *state_entry = (ATOM_Tonga_State *)state;
	ATOM_Tonga_POWERPLAYTABLE *powerplay_table =
			(ATOM_Tonga_POWERPLAYTABLE *)pp_table;
	PPTable_Generic_SubTable_Header *sclk_dep_table =
			(PPTable_Generic_SubTable_Header *)
			(((unsigned long)powerplay_table) +
				le16_to_cpu(powerplay_table->usSclkDependencyTableOffset));

	ATOM_Tonga_MCLK_Dependency_Table *mclk_dep_table =
			(ATOM_Tonga_MCLK_Dependency_Table *)
			(((unsigned long)powerplay_table) +
				le16_to_cpu(powerplay_table->usMclkDependencyTableOffset));

	/* The following fields are not initialized here: id orderedList allStatesList */
	power_state->classification.ui_label =
			(le16_to_cpu(state_entry->usClassification) &
			ATOM_PPLIB_CLASSIFICATION_UI_MASK) >>
			ATOM_PPLIB_CLASSIFICATION_UI_SHIFT;
	power_state->classification.flags = classification_flag;
	/* NOTE: There is a classification2 flag in BIOS that is not being used right now */

	power_state->classification.temporary_state = false;
	power_state->classification.to_be_deleted = false;

	power_state->validation.disallowOnDC =
			(0 != (le32_to_cpu(state_entry->ulCapsAndSettings) &
					ATOM_Tonga_DISALLOW_ON_DC));

	power_state->pcie.lanes = 0;

	power_state->display.disableFrameModulation = false;
	power_state->display.limitRefreshrate = false;
	power_state->display.enableVariBright =
			(0 != (le32_to_cpu(state_entry->ulCapsAndSettings) &
					ATOM_Tonga_ENABLE_VARIBRIGHT));

	power_state->validation.supportedPowerLevels = 0;
	power_state->uvd_clocks.VCLK = 0;
	power_state->uvd_clocks.DCLK = 0;
	power_state->temperatures.min = 0;
	power_state->temperatures.max = 0;

	performance_level = &(smu7_power_state->performance_levels
			[smu7_power_state->performance_level_count++]);

	PP_ASSERT_WITH_CODE(
			(smu7_power_state->performance_level_count < smum_get_mac_definition(hwmgr, SMU_MAX_LEVELS_GRAPHICS)),
			"Performance levels exceeds SMC limit!",
			return -EINVAL);

	PP_ASSERT_WITH_CODE(
			(smu7_power_state->performance_level_count <=
					hwmgr->platform_descriptor.hardwareActivityPerformanceLevels),
			"Performance levels exceeds Driver limit!",
			return -EINVAL);

	/* Performance levels are arranged from low to high. */
	performance_level->memory_clock = mclk_dep_table->entries
			[state_entry->ucMemoryClockIndexLow].ulMclk;
	if (sclk_dep_table->ucRevId == 0)
		performance_level->engine_clock = ((ATOM_Tonga_SCLK_Dependency_Table *)sclk_dep_table)->entries
			[state_entry->ucEngineClockIndexLow].ulSclk;
	else if (sclk_dep_table->ucRevId == 1)
		performance_level->engine_clock = ((ATOM_Polaris_SCLK_Dependency_Table *)sclk_dep_table)->entries
			[state_entry->ucEngineClockIndexLow].ulSclk;
	performance_level->pcie_gen = get_pcie_gen_support(data->pcie_gen_cap,
			state_entry->ucPCIEGenLow);
	performance_level->pcie_lane = get_pcie_lane_support(data->pcie_lane_cap,
			state_entry->ucPCIELaneLow);

	performance_level = &(smu7_power_state->performance_levels
			[smu7_power_state->performance_level_count++]);
	performance_level->memory_clock = mclk_dep_table->entries
			[state_entry->ucMemoryClockIndexHigh].ulMclk;

	if (sclk_dep_table->ucRevId == 0)
		performance_level->engine_clock = ((ATOM_Tonga_SCLK_Dependency_Table *)sclk_dep_table)->entries
			[state_entry->ucEngineClockIndexHigh].ulSclk;
	else if (sclk_dep_table->ucRevId == 1)
		performance_level->engine_clock = ((ATOM_Polaris_SCLK_Dependency_Table *)sclk_dep_table)->entries
			[state_entry->ucEngineClockIndexHigh].ulSclk;

	performance_level->pcie_gen = get_pcie_gen_support(data->pcie_gen_cap,
			state_entry->ucPCIEGenHigh);
	performance_level->pcie_lane = get_pcie_lane_support(data->pcie_lane_cap,
			state_entry->ucPCIELaneHigh);

	return 0;
}

static int smu7_get_pp_table_entry_v1(struct pp_hwmgr *hwmgr,
		unsigned long entry_index, struct pp_power_state *state)
{
	int result;
	struct smu7_power_state *ps;
	struct smu7_hwmgr *data = (struct smu7_hwmgr *)(hwmgr->backend);
	struct phm_ppt_v1_information *table_info =
			(struct phm_ppt_v1_information *)(hwmgr->pptable);
	struct phm_ppt_v1_clock_voltage_dependency_table *dep_mclk_table =
			table_info->vdd_dep_on_mclk;

	state->hardware.magic = PHM_VIslands_Magic;

	ps = (struct smu7_power_state *)(&state->hardware);

	result = get_powerplay_table_entry_v1_0(hwmgr, entry_index, state,
			smu7_get_pp_table_entry_callback_func_v1);

	/* This is the earliest time we have all the dependency table and the VBIOS boot state
	 * as PP_Tables_GetPowerPlayTableEntry retrieves the VBIOS boot state
	 * if there is only one VDDCI/MCLK level, check if it's the same as VBIOS boot state
	 */
	if (dep_mclk_table != NULL && dep_mclk_table->count == 1) {
		if (dep_mclk_table->entries[0].clk !=
				data->vbios_boot_state.mclk_bootup_value)
			pr_debug("Single MCLK entry VDDCI/MCLK dependency table "
					"does not match VBIOS boot MCLK level");
		if (dep_mclk_table->entries[0].vddci !=
				data->vbios_boot_state.vddci_bootup_value)
			pr_debug("Single VDDCI entry VDDCI/MCLK dependency table "
					"does not match VBIOS boot VDDCI level");
	}

	/* set DC compatible flag if this state supports DC */
	if (!state->validation.disallowOnDC)
		ps->dc_compatible = true;

	if (state->classification.flags & PP_StateClassificationFlag_ACPI)
		data->acpi_pcie_gen = ps->performance_levels[0].pcie_gen;

	ps->uvd_clks.vclk = state->uvd_clocks.VCLK;
	ps->uvd_clks.dclk = state->uvd_clocks.DCLK;

	if (!result) {
		uint32_t i;

		switch (state->classification.ui_label) {
		case PP_StateUILabel_Performance:
			data->use_pcie_performance_levels = true;
			for (i = 0; i < ps->performance_level_count; i++) {
				if (data->pcie_gen_performance.max <
						ps->performance_levels[i].pcie_gen)
					data->pcie_gen_performance.max =
							ps->performance_levels[i].pcie_gen;

				if (data->pcie_gen_performance.min >
						ps->performance_levels[i].pcie_gen)
					data->pcie_gen_performance.min =
							ps->performance_levels[i].pcie_gen;

				if (data->pcie_lane_performance.max <
						ps->performance_levels[i].pcie_lane)
					data->pcie_lane_performance.max =
							ps->performance_levels[i].pcie_lane;
				if (data->pcie_lane_performance.min >
						ps->performance_levels[i].pcie_lane)
					data->pcie_lane_performance.min =
							ps->performance_levels[i].pcie_lane;
			}
			break;
		case PP_StateUILabel_Battery:
			data->use_pcie_power_saving_levels = true;

			for (i = 0; i < ps->performance_level_count; i++) {
				if (data->pcie_gen_power_saving.max <
						ps->performance_levels[i].pcie_gen)
					data->pcie_gen_power_saving.max =
							ps->performance_levels[i].pcie_gen;

				if (data->pcie_gen_power_saving.min >
						ps->performance_levels[i].pcie_gen)
					data->pcie_gen_power_saving.min =
							ps->performance_levels[i].pcie_gen;

				if (data->pcie_lane_power_saving.max <
						ps->performance_levels[i].pcie_lane)
					data->pcie_lane_power_saving.max =
							ps->performance_levels[i].pcie_lane;

				if (data->pcie_lane_power_saving.min >
						ps->performance_levels[i].pcie_lane)
					data->pcie_lane_power_saving.min =
							ps->performance_levels[i].pcie_lane;
			}
			break;
		default:
			break;
		}
	}
	return 0;
}

static int smu7_get_pp_table_entry_callback_func_v0(struct pp_hwmgr *hwmgr,
					struct pp_hw_power_state *power_state,
					unsigned int index, const void *clock_info)
{
	struct smu7_hwmgr *data = (struct smu7_hwmgr *)(hwmgr->backend);
	struct smu7_power_state  *ps = cast_phw_smu7_power_state(power_state);
	const ATOM_PPLIB_CI_CLOCK_INFO *visland_clk_info = clock_info;
	struct smu7_performance_level *performance_level;
	uint32_t engine_clock, memory_clock;
	uint16_t pcie_gen_from_bios;

	engine_clock = visland_clk_info->ucEngineClockHigh << 16 | visland_clk_info->usEngineClockLow;
	memory_clock = visland_clk_info->ucMemoryClockHigh << 16 | visland_clk_info->usMemoryClockLow;

	if (!(data->mc_micro_code_feature & DISABLE_MC_LOADMICROCODE) && memory_clock > data->highest_mclk)
		data->highest_mclk = memory_clock;

	PP_ASSERT_WITH_CODE(
			(ps->performance_level_count < smum_get_mac_definition(hwmgr, SMU_MAX_LEVELS_GRAPHICS)),
			"Performance levels exceeds SMC limit!",
			return -EINVAL);

	PP_ASSERT_WITH_CODE(
			(ps->performance_level_count <
					hwmgr->platform_descriptor.hardwareActivityPerformanceLevels),
			"Performance levels exceeds Driver limit, Skip!",
			return 0);

	performance_level = &(ps->performance_levels
			[ps->performance_level_count++]);

	/* Performance levels are arranged from low to high. */
	performance_level->memory_clock = memory_clock;
	performance_level->engine_clock = engine_clock;

	pcie_gen_from_bios = visland_clk_info->ucPCIEGen;

	performance_level->pcie_gen = get_pcie_gen_support(data->pcie_gen_cap, pcie_gen_from_bios);
	performance_level->pcie_lane = get_pcie_lane_support(data->pcie_lane_cap, visland_clk_info->usPCIELane);

	return 0;
}

static int smu7_get_pp_table_entry_v0(struct pp_hwmgr *hwmgr,
		unsigned long entry_index, struct pp_power_state *state)
{
	int result;
	struct smu7_power_state *ps;
	struct smu7_hwmgr *data = (struct smu7_hwmgr *)(hwmgr->backend);
	struct phm_clock_voltage_dependency_table *dep_mclk_table =
			hwmgr->dyn_state.vddci_dependency_on_mclk;

	memset(&state->hardware, 0x00, sizeof(struct pp_hw_power_state));

	state->hardware.magic = PHM_VIslands_Magic;

	ps = (struct smu7_power_state *)(&state->hardware);

	result = pp_tables_get_entry(hwmgr, entry_index, state,
			smu7_get_pp_table_entry_callback_func_v0);

	/*
	 * This is the earliest time we have all the dependency table
	 * and the VBIOS boot state as
	 * PP_Tables_GetPowerPlayTableEntry retrieves the VBIOS boot
	 * state if there is only one VDDCI/MCLK level, check if it's
	 * the same as VBIOS boot state
	 */
	if (dep_mclk_table != NULL && dep_mclk_table->count == 1) {
		if (dep_mclk_table->entries[0].clk !=
				data->vbios_boot_state.mclk_bootup_value)
			pr_debug("Single MCLK entry VDDCI/MCLK dependency table "
					"does not match VBIOS boot MCLK level");
		if (dep_mclk_table->entries[0].v !=
				data->vbios_boot_state.vddci_bootup_value)
			pr_debug("Single VDDCI entry VDDCI/MCLK dependency table "
					"does not match VBIOS boot VDDCI level");
	}

	/* set DC compatible flag if this state supports DC */
	if (!state->validation.disallowOnDC)
		ps->dc_compatible = true;

	if (state->classification.flags & PP_StateClassificationFlag_ACPI)
		data->acpi_pcie_gen = ps->performance_levels[0].pcie_gen;

	ps->uvd_clks.vclk = state->uvd_clocks.VCLK;
	ps->uvd_clks.dclk = state->uvd_clocks.DCLK;

	if (!result) {
		uint32_t i;

		switch (state->classification.ui_label) {
		case PP_StateUILabel_Performance:
			data->use_pcie_performance_levels = true;

			for (i = 0; i < ps->performance_level_count; i++) {
				if (data->pcie_gen_performance.max <
						ps->performance_levels[i].pcie_gen)
					data->pcie_gen_performance.max =
							ps->performance_levels[i].pcie_gen;

				if (data->pcie_gen_performance.min >
						ps->performance_levels[i].pcie_gen)
					data->pcie_gen_performance.min =
							ps->performance_levels[i].pcie_gen;

				if (data->pcie_lane_performance.max <
						ps->performance_levels[i].pcie_lane)
					data->pcie_lane_performance.max =
							ps->performance_levels[i].pcie_lane;

				if (data->pcie_lane_performance.min >
						ps->performance_levels[i].pcie_lane)
					data->pcie_lane_performance.min =
							ps->performance_levels[i].pcie_lane;
			}
			break;
		case PP_StateUILabel_Battery:
			data->use_pcie_power_saving_levels = true;

			for (i = 0; i < ps->performance_level_count; i++) {
				if (data->pcie_gen_power_saving.max <
						ps->performance_levels[i].pcie_gen)
					data->pcie_gen_power_saving.max =
							ps->performance_levels[i].pcie_gen;

				if (data->pcie_gen_power_saving.min >
						ps->performance_levels[i].pcie_gen)
					data->pcie_gen_power_saving.min =
							ps->performance_levels[i].pcie_gen;

				if (data->pcie_lane_power_saving.max <
						ps->performance_levels[i].pcie_lane)
					data->pcie_lane_power_saving.max =
							ps->performance_levels[i].pcie_lane;

				if (data->pcie_lane_power_saving.min >
						ps->performance_levels[i].pcie_lane)
					data->pcie_lane_power_saving.min =
							ps->performance_levels[i].pcie_lane;
			}
			break;
		default:
			break;
		}
	}
	return 0;
}

static int smu7_get_pp_table_entry(struct pp_hwmgr *hwmgr,
		unsigned long entry_index, struct pp_power_state *state)
{
	if (hwmgr->pp_table_version == PP_TABLE_V0)
		return smu7_get_pp_table_entry_v0(hwmgr, entry_index, state);
	else if (hwmgr->pp_table_version == PP_TABLE_V1)
		return smu7_get_pp_table_entry_v1(hwmgr, entry_index, state);

	return 0;
}

static int smu7_get_gpu_power(struct pp_hwmgr *hwmgr, u32 *query)
{
	struct amdgpu_device *adev = hwmgr->adev;
	int i;
	u32 tmp = 0;

	if (!query)
		return -EINVAL;

	/*
	 * PPSMC_MSG_GetCurrPkgPwr is not supported on:
	 *  - Hawaii
	 *  - Bonaire
	 *  - Fiji
	 *  - Tonga
	 */
	if ((adev->asic_type != CHIP_HAWAII) &&
	    (adev->asic_type != CHIP_BONAIRE) &&
	    (adev->asic_type != CHIP_FIJI) &&
	    (adev->asic_type != CHIP_TONGA)) {
		smum_send_msg_to_smc_with_parameter(hwmgr, PPSMC_MSG_GetCurrPkgPwr, 0, &tmp);
		*query = tmp;

		if (tmp != 0)
			return 0;
	}

	smum_send_msg_to_smc(hwmgr, PPSMC_MSG_PmStatusLogStart, NULL);
	cgs_write_ind_register(hwmgr->device, CGS_IND_REG__SMC,
							ixSMU_PM_STATUS_95, 0);

	for (i = 0; i < 10; i++) {
		msleep(500);
		smum_send_msg_to_smc(hwmgr, PPSMC_MSG_PmStatusLogSample, NULL);
		tmp = cgs_read_ind_register(hwmgr->device,
						CGS_IND_REG__SMC,
						ixSMU_PM_STATUS_95);
		if (tmp != 0)
			break;
	}
	*query = tmp;

	return 0;
}

static int smu7_read_sensor(struct pp_hwmgr *hwmgr, int idx,
			    void *value, int *size)
{
	uint32_t sclk, mclk, activity_percent;
	uint32_t offset, val_vid;
	struct smu7_hwmgr *data = (struct smu7_hwmgr *)(hwmgr->backend);

	/* size must be at least 4 bytes for all sensors */
	if (*size < 4)
		return -EINVAL;

	switch (idx) {
	case AMDGPU_PP_SENSOR_GFX_SCLK:
		smum_send_msg_to_smc(hwmgr, PPSMC_MSG_API_GetSclkFrequency, &sclk);
		*((uint32_t *)value) = sclk;
		*size = 4;
		return 0;
	case AMDGPU_PP_SENSOR_GFX_MCLK:
		smum_send_msg_to_smc(hwmgr, PPSMC_MSG_API_GetMclkFrequency, &mclk);
		*((uint32_t *)value) = mclk;
		*size = 4;
		return 0;
	case AMDGPU_PP_SENSOR_GPU_LOAD:
	case AMDGPU_PP_SENSOR_MEM_LOAD:
		offset = data->soft_regs_start + smum_get_offsetof(hwmgr,
								SMU_SoftRegisters,
								(idx == AMDGPU_PP_SENSOR_GPU_LOAD) ?
								AverageGraphicsActivity:
								AverageMemoryActivity);

		activity_percent = cgs_read_ind_register(hwmgr->device, CGS_IND_REG__SMC, offset);
		activity_percent += 0x80;
		activity_percent >>= 8;
		*((uint32_t *)value) = activity_percent > 100 ? 100 : activity_percent;
		*size = 4;
		return 0;
	case AMDGPU_PP_SENSOR_GPU_TEMP:
		*((uint32_t *)value) = smu7_thermal_get_temperature(hwmgr);
		*size = 4;
		return 0;
	case AMDGPU_PP_SENSOR_UVD_POWER:
		*((uint32_t *)value) = data->uvd_power_gated ? 0 : 1;
		*size = 4;
		return 0;
	case AMDGPU_PP_SENSOR_VCE_POWER:
		*((uint32_t *)value) = data->vce_power_gated ? 0 : 1;
		*size = 4;
		return 0;
	case AMDGPU_PP_SENSOR_GPU_POWER:
		return smu7_get_gpu_power(hwmgr, (uint32_t *)value);
	case AMDGPU_PP_SENSOR_VDDGFX:
		if ((data->vr_config & VRCONF_VDDGFX_MASK) ==
		    (VR_SVI2_PLANE_2 << VRCONF_VDDGFX_SHIFT))
			val_vid = PHM_READ_INDIRECT_FIELD(hwmgr->device,
					CGS_IND_REG__SMC, PWR_SVI2_STATUS, PLANE2_VID);
		else
			val_vid = PHM_READ_INDIRECT_FIELD(hwmgr->device,
					CGS_IND_REG__SMC, PWR_SVI2_STATUS, PLANE1_VID);

		*((uint32_t *)value) = (uint32_t)convert_to_vddc(val_vid);
		return 0;
	default:
		return -EOPNOTSUPP;
	}
}

static int smu7_find_dpm_states_clocks_in_dpm_table(struct pp_hwmgr *hwmgr, const void *input)
{
	const struct phm_set_power_state_input *states =
			(const struct phm_set_power_state_input *)input;
	const struct smu7_power_state *smu7_ps =
			cast_const_phw_smu7_power_state(states->pnew_state);
	struct smu7_hwmgr *data = (struct smu7_hwmgr *)(hwmgr->backend);
	struct smu7_single_dpm_table *sclk_table = &(data->dpm_table.sclk_table);
	uint32_t sclk = smu7_ps->performance_levels
			[smu7_ps->performance_level_count - 1].engine_clock;
	struct smu7_single_dpm_table *mclk_table = &(data->dpm_table.mclk_table);
	uint32_t mclk = smu7_ps->performance_levels
			[smu7_ps->performance_level_count - 1].memory_clock;
	struct PP_Clocks min_clocks = {0};
	uint32_t i;

	for (i = 0; i < sclk_table->count; i++) {
		if (sclk == sclk_table->dpm_levels[i].value)
			break;
	}

	if (i >= sclk_table->count) {
		if (sclk > sclk_table->dpm_levels[i-1].value) {
			data->need_update_smu7_dpm_table |= DPMTABLE_OD_UPDATE_SCLK;
			sclk_table->dpm_levels[i-1].value = sclk;
		}
	} else {
	/* TODO: Check SCLK in DAL's minimum clocks
	 * in case DeepSleep divider update is required.
	 */
		if (data->display_timing.min_clock_in_sr != min_clocks.engineClockInSR &&
			(min_clocks.engineClockInSR >= SMU7_MINIMUM_ENGINE_CLOCK ||
				data->display_timing.min_clock_in_sr >= SMU7_MINIMUM_ENGINE_CLOCK))
			data->need_update_smu7_dpm_table |= DPMTABLE_UPDATE_SCLK;
	}

	for (i = 0; i < mclk_table->count; i++) {
		if (mclk == mclk_table->dpm_levels[i].value)
			break;
	}

	if (i >= mclk_table->count) {
		if (mclk > mclk_table->dpm_levels[i-1].value) {
			data->need_update_smu7_dpm_table |= DPMTABLE_OD_UPDATE_MCLK;
			mclk_table->dpm_levels[i-1].value = mclk;
		}
	}

	if (data->display_timing.num_existing_displays != hwmgr->display_config->num_display)
		data->need_update_smu7_dpm_table |= DPMTABLE_UPDATE_MCLK;

	return 0;
}

static uint16_t smu7_get_maximum_link_speed(struct pp_hwmgr *hwmgr,
		const struct smu7_power_state *smu7_ps)
{
	uint32_t i;
	uint32_t sclk, max_sclk = 0;
	struct smu7_hwmgr *data = (struct smu7_hwmgr *)(hwmgr->backend);
	struct smu7_dpm_table *dpm_table = &data->dpm_table;

	for (i = 0; i < smu7_ps->performance_level_count; i++) {
		sclk = smu7_ps->performance_levels[i].engine_clock;
		if (max_sclk < sclk)
			max_sclk = sclk;
	}

	for (i = 0; i < dpm_table->sclk_table.count; i++) {
		if (dpm_table->sclk_table.dpm_levels[i].value == max_sclk)
			return (uint16_t) ((i >= dpm_table->pcie_speed_table.count) ?
					dpm_table->pcie_speed_table.dpm_levels
					[dpm_table->pcie_speed_table.count - 1].value :
					dpm_table->pcie_speed_table.dpm_levels[i].value);
	}

	return 0;
}

static int smu7_request_link_speed_change_before_state_change(
		struct pp_hwmgr *hwmgr, const void *input)
{
	const struct phm_set_power_state_input *states =
			(const struct phm_set_power_state_input *)input;
	struct smu7_hwmgr *data = (struct smu7_hwmgr *)(hwmgr->backend);
	const struct smu7_power_state *smu7_nps =
			cast_const_phw_smu7_power_state(states->pnew_state);
	const struct smu7_power_state *polaris10_cps =
			cast_const_phw_smu7_power_state(states->pcurrent_state);

	uint16_t target_link_speed = smu7_get_maximum_link_speed(hwmgr, smu7_nps);
	uint16_t current_link_speed;

	if (data->force_pcie_gen == PP_PCIEGenInvalid)
		current_link_speed = smu7_get_maximum_link_speed(hwmgr, polaris10_cps);
	else
		current_link_speed = data->force_pcie_gen;

	data->force_pcie_gen = PP_PCIEGenInvalid;
	data->pspp_notify_required = false;

	if (target_link_speed > current_link_speed) {
		switch (target_link_speed) {
#ifdef CONFIG_ACPI
		case PP_PCIEGen3:
			if (0 == amdgpu_acpi_pcie_performance_request(hwmgr->adev, PCIE_PERF_REQ_GEN3, false))
				break;
			data->force_pcie_gen = PP_PCIEGen2;
			if (current_link_speed == PP_PCIEGen2)
				break;
			fallthrough;
		case PP_PCIEGen2:
			if (0 == amdgpu_acpi_pcie_performance_request(hwmgr->adev, PCIE_PERF_REQ_GEN2, false))
				break;
			fallthrough;
#endif
		default:
			data->force_pcie_gen = smu7_get_current_pcie_speed(hwmgr);
			break;
		}
	} else {
		if (target_link_speed < current_link_speed)
			data->pspp_notify_required = true;
	}

	return 0;
}

static int smu7_freeze_sclk_mclk_dpm(struct pp_hwmgr *hwmgr)
{
	struct smu7_hwmgr *data = (struct smu7_hwmgr *)(hwmgr->backend);

	if (0 == data->need_update_smu7_dpm_table)
		return 0;

	if ((0 == data->sclk_dpm_key_disabled) &&
		(data->need_update_smu7_dpm_table &
			(DPMTABLE_OD_UPDATE_SCLK + DPMTABLE_UPDATE_SCLK))) {
		PP_ASSERT_WITH_CODE(true == smum_is_dpm_running(hwmgr),
				"Trying to freeze SCLK DPM when DPM is disabled",
				);
		PP_ASSERT_WITH_CODE(0 == smum_send_msg_to_smc(hwmgr,
				PPSMC_MSG_SCLKDPM_FreezeLevel,
				NULL),
				"Failed to freeze SCLK DPM during FreezeSclkMclkDPM Function!",
				return -EINVAL);
	}

	if ((0 == data->mclk_dpm_key_disabled) &&
		!data->mclk_ignore_signal &&
		(data->need_update_smu7_dpm_table &
		 DPMTABLE_OD_UPDATE_MCLK)) {
		PP_ASSERT_WITH_CODE(true == smum_is_dpm_running(hwmgr),
				"Trying to freeze MCLK DPM when DPM is disabled",
				);
		PP_ASSERT_WITH_CODE(0 == smum_send_msg_to_smc(hwmgr,
				PPSMC_MSG_MCLKDPM_FreezeLevel,
				NULL),
				"Failed to freeze MCLK DPM during FreezeSclkMclkDPM Function!",
				return -EINVAL);
	}

	return 0;
}

static int smu7_populate_and_upload_sclk_mclk_dpm_levels(
		struct pp_hwmgr *hwmgr, const void *input)
{
	int result = 0;
	struct smu7_hwmgr *data = (struct smu7_hwmgr *)(hwmgr->backend);
	struct smu7_dpm_table *dpm_table = &data->dpm_table;
	uint32_t count;
	struct smu7_odn_dpm_table *odn_table = &(data->odn_dpm_table);
	struct phm_odn_clock_levels *odn_sclk_table = &(odn_table->odn_core_clock_dpm_levels);
	struct phm_odn_clock_levels *odn_mclk_table = &(odn_table->odn_memory_clock_dpm_levels);

	if (0 == data->need_update_smu7_dpm_table)
		return 0;

	if (hwmgr->od_enabled && data->need_update_smu7_dpm_table & DPMTABLE_OD_UPDATE_SCLK) {
		for (count = 0; count < dpm_table->sclk_table.count; count++) {
			dpm_table->sclk_table.dpm_levels[count].enabled = odn_sclk_table->entries[count].enabled;
			dpm_table->sclk_table.dpm_levels[count].value = odn_sclk_table->entries[count].clock;
		}
	}

	if (hwmgr->od_enabled && data->need_update_smu7_dpm_table & DPMTABLE_OD_UPDATE_MCLK) {
		for (count = 0; count < dpm_table->mclk_table.count; count++) {
			dpm_table->mclk_table.dpm_levels[count].enabled = odn_mclk_table->entries[count].enabled;
			dpm_table->mclk_table.dpm_levels[count].value = odn_mclk_table->entries[count].clock;
		}
	}

	if (data->need_update_smu7_dpm_table &
			(DPMTABLE_OD_UPDATE_SCLK + DPMTABLE_UPDATE_SCLK)) {
		result = smum_populate_all_graphic_levels(hwmgr);
		PP_ASSERT_WITH_CODE((0 == result),
				"Failed to populate SCLK during PopulateNewDPMClocksStates Function!",
				return result);
	}

	if (data->need_update_smu7_dpm_table &
			(DPMTABLE_OD_UPDATE_MCLK + DPMTABLE_UPDATE_MCLK)) {
		/*populate MCLK dpm table to SMU7 */
		result = smum_populate_all_memory_levels(hwmgr);
		PP_ASSERT_WITH_CODE((0 == result),
				"Failed to populate MCLK during PopulateNewDPMClocksStates Function!",
				return result);
	}

	return result;
}

static int smu7_trim_single_dpm_states(struct pp_hwmgr *hwmgr,
			  struct smu7_single_dpm_table *dpm_table,
			uint32_t low_limit, uint32_t high_limit)
{
	uint32_t i;

	/* force the trim if mclk_switching is disabled to prevent flicker */
	bool force_trim = (low_limit == high_limit);
	for (i = 0; i < dpm_table->count; i++) {
	/*skip the trim if od is enabled*/
		if ((!hwmgr->od_enabled || force_trim)
			&& (dpm_table->dpm_levels[i].value < low_limit
			|| dpm_table->dpm_levels[i].value > high_limit))
			dpm_table->dpm_levels[i].enabled = false;
		else
			dpm_table->dpm_levels[i].enabled = true;
	}

	return 0;
}

static int smu7_trim_dpm_states(struct pp_hwmgr *hwmgr,
		const struct smu7_power_state *smu7_ps)
{
	struct smu7_hwmgr *data = (struct smu7_hwmgr *)(hwmgr->backend);
	uint32_t high_limit_count;

	PP_ASSERT_WITH_CODE((smu7_ps->performance_level_count >= 1),
			"power state did not have any performance level",
			return -EINVAL);

	high_limit_count = (1 == smu7_ps->performance_level_count) ? 0 : 1;

	smu7_trim_single_dpm_states(hwmgr,
			&(data->dpm_table.sclk_table),
			smu7_ps->performance_levels[0].engine_clock,
			smu7_ps->performance_levels[high_limit_count].engine_clock);

	smu7_trim_single_dpm_states(hwmgr,
			&(data->dpm_table.mclk_table),
			smu7_ps->performance_levels[0].memory_clock,
			smu7_ps->performance_levels[high_limit_count].memory_clock);

	return 0;
}

static int smu7_generate_dpm_level_enable_mask(
		struct pp_hwmgr *hwmgr, const void *input)
{
	int result = 0;
	const struct phm_set_power_state_input *states =
			(const struct phm_set_power_state_input *)input;
	struct smu7_hwmgr *data = (struct smu7_hwmgr *)(hwmgr->backend);
	const struct smu7_power_state *smu7_ps =
			cast_const_phw_smu7_power_state(states->pnew_state);


	result = smu7_trim_dpm_states(hwmgr, smu7_ps);
	if (result)
		return result;

	data->dpm_level_enable_mask.sclk_dpm_enable_mask =
			phm_get_dpm_level_enable_mask_value(&data->dpm_table.sclk_table);
	data->dpm_level_enable_mask.mclk_dpm_enable_mask =
			phm_get_dpm_level_enable_mask_value(&data->dpm_table.mclk_table);
	data->dpm_level_enable_mask.pcie_dpm_enable_mask =
			phm_get_dpm_level_enable_mask_value(&data->dpm_table.pcie_speed_table);

	return 0;
}

static int smu7_unfreeze_sclk_mclk_dpm(struct pp_hwmgr *hwmgr)
{
	struct smu7_hwmgr *data = (struct smu7_hwmgr *)(hwmgr->backend);

	if (0 == data->need_update_smu7_dpm_table)
		return 0;

	if ((0 == data->sclk_dpm_key_disabled) &&
		(data->need_update_smu7_dpm_table &
		(DPMTABLE_OD_UPDATE_SCLK + DPMTABLE_UPDATE_SCLK))) {

		PP_ASSERT_WITH_CODE(true == smum_is_dpm_running(hwmgr),
				"Trying to Unfreeze SCLK DPM when DPM is disabled",
				);
		PP_ASSERT_WITH_CODE(0 == smum_send_msg_to_smc(hwmgr,
				PPSMC_MSG_SCLKDPM_UnfreezeLevel,
				NULL),
			"Failed to unfreeze SCLK DPM during UnFreezeSclkMclkDPM Function!",
			return -EINVAL);
	}

	if ((0 == data->mclk_dpm_key_disabled) &&
		!data->mclk_ignore_signal &&
		(data->need_update_smu7_dpm_table & DPMTABLE_OD_UPDATE_MCLK)) {

		PP_ASSERT_WITH_CODE(true == smum_is_dpm_running(hwmgr),
				"Trying to Unfreeze MCLK DPM when DPM is disabled",
				);
		PP_ASSERT_WITH_CODE(0 == smum_send_msg_to_smc(hwmgr,
				PPSMC_MSG_MCLKDPM_UnfreezeLevel,
				NULL),
		    "Failed to unfreeze MCLK DPM during UnFreezeSclkMclkDPM Function!",
		    return -EINVAL);
	}

	data->need_update_smu7_dpm_table &= DPMTABLE_OD_UPDATE_VDDC;

	return 0;
}

static int smu7_notify_link_speed_change_after_state_change(
		struct pp_hwmgr *hwmgr, const void *input)
{
	const struct phm_set_power_state_input *states =
			(const struct phm_set_power_state_input *)input;
	struct smu7_hwmgr *data = (struct smu7_hwmgr *)(hwmgr->backend);
	const struct smu7_power_state *smu7_ps =
			cast_const_phw_smu7_power_state(states->pnew_state);
	uint16_t target_link_speed = smu7_get_maximum_link_speed(hwmgr, smu7_ps);
	uint8_t  request;

	if (data->pspp_notify_required) {
		if (target_link_speed == PP_PCIEGen3)
			request = PCIE_PERF_REQ_GEN3;
		else if (target_link_speed == PP_PCIEGen2)
			request = PCIE_PERF_REQ_GEN2;
		else
			request = PCIE_PERF_REQ_GEN1;

		if (request == PCIE_PERF_REQ_GEN1 &&
				smu7_get_current_pcie_speed(hwmgr) > 0)
			return 0;

#ifdef CONFIG_ACPI
		if (amdgpu_acpi_pcie_performance_request(hwmgr->adev, request, false)) {
			if (PP_PCIEGen2 == target_link_speed)
				pr_info("PSPP request to switch to Gen2 from Gen3 Failed!");
			else
				pr_info("PSPP request to switch to Gen1 from Gen2 Failed!");
		}
#endif
	}

	return 0;
}

static int smu7_notify_no_display(struct pp_hwmgr *hwmgr)
{
	return (smum_send_msg_to_smc(hwmgr, (PPSMC_Msg)PPSMC_NoDisplay, NULL) == 0) ?  0 : -EINVAL;
}

static int smu7_notify_has_display(struct pp_hwmgr *hwmgr)
{
	struct smu7_hwmgr *data = (struct smu7_hwmgr *)(hwmgr->backend);

	if (hwmgr->feature_mask & PP_VBI_TIME_SUPPORT_MASK) {
		if (hwmgr->chip_id == CHIP_VEGAM)
			smum_send_msg_to_smc_with_parameter(hwmgr,
					(PPSMC_Msg)PPSMC_MSG_SetVBITimeout_VEGAM, data->frame_time_x2,
					NULL);
		else
			smum_send_msg_to_smc_with_parameter(hwmgr,
					(PPSMC_Msg)PPSMC_MSG_SetVBITimeout, data->frame_time_x2,
					NULL);
		data->last_sent_vbi_timeout = data->frame_time_x2;
	}

	return (smum_send_msg_to_smc(hwmgr, (PPSMC_Msg)PPSMC_HasDisplay, NULL) == 0) ?  0 : -EINVAL;
}

static int smu7_notify_smc_display(struct pp_hwmgr *hwmgr)
{
	struct smu7_hwmgr *data = (struct smu7_hwmgr *)(hwmgr->backend);
	int result = 0;

	if (data->mclk_ignore_signal)
		result = smu7_notify_no_display(hwmgr);
	else
		result = smu7_notify_has_display(hwmgr);

	return result;
}

static int smu7_set_power_state_tasks(struct pp_hwmgr *hwmgr, const void *input)
{
	int tmp_result, result = 0;
	struct smu7_hwmgr *data = (struct smu7_hwmgr *)(hwmgr->backend);

	tmp_result = smu7_find_dpm_states_clocks_in_dpm_table(hwmgr, input);
	PP_ASSERT_WITH_CODE((0 == tmp_result),
			"Failed to find DPM states clocks in DPM table!",
			result = tmp_result);

	if (phm_cap_enabled(hwmgr->platform_descriptor.platformCaps,
			PHM_PlatformCaps_PCIEPerformanceRequest)) {
		tmp_result =
			smu7_request_link_speed_change_before_state_change(hwmgr, input);
		PP_ASSERT_WITH_CODE((0 == tmp_result),
				"Failed to request link speed change before state change!",
				result = tmp_result);
	}

	tmp_result = smu7_freeze_sclk_mclk_dpm(hwmgr);
	PP_ASSERT_WITH_CODE((0 == tmp_result),
			"Failed to freeze SCLK MCLK DPM!", result = tmp_result);

	tmp_result = smu7_populate_and_upload_sclk_mclk_dpm_levels(hwmgr, input);
	PP_ASSERT_WITH_CODE((0 == tmp_result),
			"Failed to populate and upload SCLK MCLK DPM levels!",
			result = tmp_result);

	/*
	 * If a custom pp table is loaded, set DPMTABLE_OD_UPDATE_VDDC flag.
	 * That effectively disables AVFS feature.
	 */
	if (hwmgr->hardcode_pp_table != NULL)
		data->need_update_smu7_dpm_table |= DPMTABLE_OD_UPDATE_VDDC;

	tmp_result = smu7_update_avfs(hwmgr);
	PP_ASSERT_WITH_CODE((0 == tmp_result),
			"Failed to update avfs voltages!",
			result = tmp_result);

	tmp_result = smu7_generate_dpm_level_enable_mask(hwmgr, input);
	PP_ASSERT_WITH_CODE((0 == tmp_result),
			"Failed to generate DPM level enabled mask!",
			result = tmp_result);

	tmp_result = smum_update_sclk_threshold(hwmgr);
	PP_ASSERT_WITH_CODE((0 == tmp_result),
			"Failed to update SCLK threshold!",
			result = tmp_result);

	tmp_result = smu7_unfreeze_sclk_mclk_dpm(hwmgr);
	PP_ASSERT_WITH_CODE((0 == tmp_result),
			"Failed to unfreeze SCLK MCLK DPM!",
			result = tmp_result);

	tmp_result = smu7_upload_dpm_level_enable_mask(hwmgr);
	PP_ASSERT_WITH_CODE((0 == tmp_result),
			"Failed to upload DPM level enabled mask!",
			result = tmp_result);

	tmp_result = smu7_notify_smc_display(hwmgr);
	PP_ASSERT_WITH_CODE((0 == tmp_result),
			"Failed to notify smc display settings!",
			result = tmp_result);

	if (phm_cap_enabled(hwmgr->platform_descriptor.platformCaps,
			PHM_PlatformCaps_PCIEPerformanceRequest)) {
		tmp_result =
			smu7_notify_link_speed_change_after_state_change(hwmgr, input);
		PP_ASSERT_WITH_CODE((0 == tmp_result),
				"Failed to notify link speed change after state change!",
				result = tmp_result);
	}
	data->apply_optimized_settings = false;
	return result;
}

static int smu7_set_max_fan_pwm_output(struct pp_hwmgr *hwmgr, uint16_t us_max_fan_pwm)
{
	hwmgr->thermal_controller.
	advanceFanControlParameters.usMaxFanPWM = us_max_fan_pwm;

	return smum_send_msg_to_smc_with_parameter(hwmgr,
			PPSMC_MSG_SetFanPwmMax, us_max_fan_pwm,
			NULL);
}

static int
smu7_notify_smc_display_config_after_ps_adjustment(struct pp_hwmgr *hwmgr)
{
	return 0;
}

/**
 * smu7_program_display_gap - Programs the display gap
 *
 * @hwmgr:  the address of the powerplay hardware manager.
 * Return:   always OK
 */
static int smu7_program_display_gap(struct pp_hwmgr *hwmgr)
{
	struct smu7_hwmgr *data = (struct smu7_hwmgr *)(hwmgr->backend);
	uint32_t display_gap = cgs_read_ind_register(hwmgr->device, CGS_IND_REG__SMC, ixCG_DISPLAY_GAP_CNTL);
	uint32_t display_gap2;
	uint32_t pre_vbi_time_in_us;
	uint32_t frame_time_in_us;
	uint32_t ref_clock, refresh_rate;

	display_gap = PHM_SET_FIELD(display_gap, CG_DISPLAY_GAP_CNTL, DISP_GAP, (hwmgr->display_config->num_display > 0) ? DISPLAY_GAP_VBLANK_OR_WM : DISPLAY_GAP_IGNORE);
	cgs_write_ind_register(hwmgr->device, CGS_IND_REG__SMC, ixCG_DISPLAY_GAP_CNTL, display_gap);

	ref_clock =  amdgpu_asic_get_xclk((struct amdgpu_device *)hwmgr->adev);
	refresh_rate = hwmgr->display_config->vrefresh;

	if (0 == refresh_rate)
		refresh_rate = 60;

	frame_time_in_us = 1000000 / refresh_rate;

	pre_vbi_time_in_us = frame_time_in_us - 200 - hwmgr->display_config->min_vblank_time;

	data->frame_time_x2 = frame_time_in_us * 2 / 100;

	if (data->frame_time_x2 < 280) {
		pr_debug("%s: enforce minimal VBITimeout: %d -> 280\n", __func__, data->frame_time_x2);
		data->frame_time_x2 = 280;
	}

	display_gap2 = pre_vbi_time_in_us * (ref_clock / 100);

	cgs_write_ind_register(hwmgr->device, CGS_IND_REG__SMC, ixCG_DISPLAY_GAP_CNTL2, display_gap2);

	cgs_write_ind_register(hwmgr->device, CGS_IND_REG__SMC,
			data->soft_regs_start + smum_get_offsetof(hwmgr,
							SMU_SoftRegisters,
							PreVBlankGap), 0x64);

	cgs_write_ind_register(hwmgr->device, CGS_IND_REG__SMC,
			data->soft_regs_start + smum_get_offsetof(hwmgr,
							SMU_SoftRegisters,
							VBlankTimeout),
					(frame_time_in_us - pre_vbi_time_in_us));

	return 0;
}

static int smu7_display_configuration_changed_task(struct pp_hwmgr *hwmgr)
{
	return smu7_program_display_gap(hwmgr);
}

/**
 * smu7_set_max_fan_rpm_output - Set maximum target operating fan output RPM
 *
 * @hwmgr:  the address of the powerplay hardware manager.
 * @us_max_fan_rpm:  max operating fan RPM value.
 * Return:   The response that came from the SMC.
 */
static int smu7_set_max_fan_rpm_output(struct pp_hwmgr *hwmgr, uint16_t us_max_fan_rpm)
{
	hwmgr->thermal_controller.
	advanceFanControlParameters.usMaxFanRPM = us_max_fan_rpm;

	return smum_send_msg_to_smc_with_parameter(hwmgr,
			PPSMC_MSG_SetFanRpmMax, us_max_fan_rpm,
			NULL);
}

static const struct amdgpu_irq_src_funcs smu7_irq_funcs = {
	.process = phm_irq_process,
};

static int smu7_register_irq_handlers(struct pp_hwmgr *hwmgr)
{
	struct amdgpu_irq_src *source =
		kzalloc(sizeof(struct amdgpu_irq_src), GFP_KERNEL);

	if (!source)
		return -ENOMEM;

	source->funcs = &smu7_irq_funcs;

	amdgpu_irq_add_id((struct amdgpu_device *)(hwmgr->adev),
			AMDGPU_IRQ_CLIENTID_LEGACY,
			VISLANDS30_IV_SRCID_CG_TSS_THERMAL_LOW_TO_HIGH,
			source);
	amdgpu_irq_add_id((struct amdgpu_device *)(hwmgr->adev),
			AMDGPU_IRQ_CLIENTID_LEGACY,
			VISLANDS30_IV_SRCID_CG_TSS_THERMAL_HIGH_TO_LOW,
			source);

	/* Register CTF(GPIO_19) interrupt */
	amdgpu_irq_add_id((struct amdgpu_device *)(hwmgr->adev),
			AMDGPU_IRQ_CLIENTID_LEGACY,
			VISLANDS30_IV_SRCID_GPIO_19,
			source);

	return 0;
}

static bool
smu7_check_smc_update_required_for_display_configuration(struct pp_hwmgr *hwmgr)
{
	struct smu7_hwmgr *data = (struct smu7_hwmgr *)(hwmgr->backend);
	bool is_update_required = false;

	if (data->display_timing.num_existing_displays != hwmgr->display_config->num_display)
		is_update_required = true;

	if (data->display_timing.vrefresh != hwmgr->display_config->vrefresh)
		is_update_required = true;

	if (hwmgr->chip_id >= CHIP_POLARIS10 &&
	    hwmgr->chip_id <= CHIP_VEGAM &&
	    data->last_sent_vbi_timeout != data->frame_time_x2)
		is_update_required = true;

	if (phm_cap_enabled(hwmgr->platform_descriptor.platformCaps, PHM_PlatformCaps_SclkDeepSleep)) {
		if (data->display_timing.min_clock_in_sr != hwmgr->display_config->min_core_set_clock_in_sr &&
			(data->display_timing.min_clock_in_sr >= SMU7_MINIMUM_ENGINE_CLOCK ||
			hwmgr->display_config->min_core_set_clock_in_sr >= SMU7_MINIMUM_ENGINE_CLOCK))
			is_update_required = true;
	}
	return is_update_required;
}

static inline bool smu7_are_power_levels_equal(const struct smu7_performance_level *pl1,
							   const struct smu7_performance_level *pl2)
{
	return ((pl1->memory_clock == pl2->memory_clock) &&
		  (pl1->engine_clock == pl2->engine_clock) &&
		  (pl1->pcie_gen == pl2->pcie_gen) &&
		  (pl1->pcie_lane == pl2->pcie_lane));
}

static int smu7_check_states_equal(struct pp_hwmgr *hwmgr,
		const struct pp_hw_power_state *pstate1,
		const struct pp_hw_power_state *pstate2, bool *equal)
{
	const struct smu7_power_state *psa;
	const struct smu7_power_state *psb;
	int i;
	struct smu7_hwmgr *data = (struct smu7_hwmgr *)(hwmgr->backend);

	if (pstate1 == NULL || pstate2 == NULL || equal == NULL)
		return -EINVAL;

	psa = cast_const_phw_smu7_power_state(pstate1);
	psb = cast_const_phw_smu7_power_state(pstate2);
	/* If the two states don't even have the same number of performance levels they cannot be the same state. */
	if (psa->performance_level_count != psb->performance_level_count) {
		*equal = false;
		return 0;
	}

	for (i = 0; i < psa->performance_level_count; i++) {
		if (!smu7_are_power_levels_equal(&(psa->performance_levels[i]), &(psb->performance_levels[i]))) {
			/* If we have found even one performance level pair that is different the states are different. */
			*equal = false;
			return 0;
		}
	}

	/* If all performance levels are the same try to use the UVD clocks to break the tie.*/
	*equal = ((psa->uvd_clks.vclk == psb->uvd_clks.vclk) && (psa->uvd_clks.dclk == psb->uvd_clks.dclk));
	*equal &= ((psa->vce_clks.evclk == psb->vce_clks.evclk) && (psa->vce_clks.ecclk == psb->vce_clks.ecclk));
	*equal &= (psa->sclk_threshold == psb->sclk_threshold);
	/* For OD call, set value based on flag */
	*equal &= !(data->need_update_smu7_dpm_table & (DPMTABLE_OD_UPDATE_SCLK |
							DPMTABLE_OD_UPDATE_MCLK |
							DPMTABLE_OD_UPDATE_VDDC));

	return 0;
}

static int smu7_check_mc_firmware(struct pp_hwmgr *hwmgr)
{
	struct smu7_hwmgr *data = (struct smu7_hwmgr *)(hwmgr->backend);

	uint32_t tmp;

	/* Read MC indirect register offset 0x9F bits [3:0] to see
	 * if VBIOS has already loaded a full version of MC ucode
	 * or not.
	 */

	smu7_get_mc_microcode_version(hwmgr);

	data->need_long_memory_training = false;

	cgs_write_register(hwmgr->device, mmMC_SEQ_IO_DEBUG_INDEX,
							ixMC_IO_DEBUG_UP_13);
	tmp = cgs_read_register(hwmgr->device, mmMC_SEQ_IO_DEBUG_DATA);

	if (tmp & (1 << 23)) {
		data->mem_latency_high = MEM_LATENCY_HIGH;
		data->mem_latency_low = MEM_LATENCY_LOW;
		if ((hwmgr->chip_id == CHIP_POLARIS10) ||
		    (hwmgr->chip_id == CHIP_POLARIS11) ||
		    (hwmgr->chip_id == CHIP_POLARIS12))
			smum_send_msg_to_smc(hwmgr, PPSMC_MSG_EnableFFC, NULL);
	} else {
		data->mem_latency_high = 330;
		data->mem_latency_low = 330;
		if ((hwmgr->chip_id == CHIP_POLARIS10) ||
		    (hwmgr->chip_id == CHIP_POLARIS11) ||
		    (hwmgr->chip_id == CHIP_POLARIS12))
			smum_send_msg_to_smc(hwmgr, PPSMC_MSG_DisableFFC, NULL);
	}

	return 0;
}

static int smu7_read_clock_registers(struct pp_hwmgr *hwmgr)
{
	struct smu7_hwmgr *data = (struct smu7_hwmgr *)(hwmgr->backend);

	data->clock_registers.vCG_SPLL_FUNC_CNTL         =
		cgs_read_ind_register(hwmgr->device, CGS_IND_REG__SMC, ixCG_SPLL_FUNC_CNTL);
	data->clock_registers.vCG_SPLL_FUNC_CNTL_2       =
		cgs_read_ind_register(hwmgr->device, CGS_IND_REG__SMC, ixCG_SPLL_FUNC_CNTL_2);
	data->clock_registers.vCG_SPLL_FUNC_CNTL_3       =
		cgs_read_ind_register(hwmgr->device, CGS_IND_REG__SMC, ixCG_SPLL_FUNC_CNTL_3);
	data->clock_registers.vCG_SPLL_FUNC_CNTL_4       =
		cgs_read_ind_register(hwmgr->device, CGS_IND_REG__SMC, ixCG_SPLL_FUNC_CNTL_4);
	data->clock_registers.vCG_SPLL_SPREAD_SPECTRUM   =
		cgs_read_ind_register(hwmgr->device, CGS_IND_REG__SMC, ixCG_SPLL_SPREAD_SPECTRUM);
	data->clock_registers.vCG_SPLL_SPREAD_SPECTRUM_2 =
		cgs_read_ind_register(hwmgr->device, CGS_IND_REG__SMC, ixCG_SPLL_SPREAD_SPECTRUM_2);
	data->clock_registers.vDLL_CNTL                  =
		cgs_read_register(hwmgr->device, mmDLL_CNTL);
	data->clock_registers.vMCLK_PWRMGT_CNTL          =
		cgs_read_register(hwmgr->device, mmMCLK_PWRMGT_CNTL);
	data->clock_registers.vMPLL_AD_FUNC_CNTL         =
		cgs_read_register(hwmgr->device, mmMPLL_AD_FUNC_CNTL);
	data->clock_registers.vMPLL_DQ_FUNC_CNTL         =
		cgs_read_register(hwmgr->device, mmMPLL_DQ_FUNC_CNTL);
	data->clock_registers.vMPLL_FUNC_CNTL            =
		cgs_read_register(hwmgr->device, mmMPLL_FUNC_CNTL);
	data->clock_registers.vMPLL_FUNC_CNTL_1          =
		cgs_read_register(hwmgr->device, mmMPLL_FUNC_CNTL_1);
	data->clock_registers.vMPLL_FUNC_CNTL_2          =
		cgs_read_register(hwmgr->device, mmMPLL_FUNC_CNTL_2);
	data->clock_registers.vMPLL_SS1                  =
		cgs_read_register(hwmgr->device, mmMPLL_SS1);
	data->clock_registers.vMPLL_SS2                  =
		cgs_read_register(hwmgr->device, mmMPLL_SS2);
	return 0;

}

/**
 * smu7_get_memory_type - Find out if memory is GDDR5.
 *
 * @hwmgr:  the address of the powerplay hardware manager.
 * Return:   always 0
 */
static int smu7_get_memory_type(struct pp_hwmgr *hwmgr)
{
	struct smu7_hwmgr *data = (struct smu7_hwmgr *)(hwmgr->backend);
	struct amdgpu_device *adev = hwmgr->adev;

	data->is_memory_gddr5 = (adev->gmc.vram_type == AMDGPU_VRAM_TYPE_GDDR5);

	return 0;
}

/**
 * smu7_enable_acpi_power_management - Enables Dynamic Power Management by SMC
 *
 * @hwmgr:  the address of the powerplay hardware manager.
 * Return:   always 0
 */
static int smu7_enable_acpi_power_management(struct pp_hwmgr *hwmgr)
{
	PHM_WRITE_INDIRECT_FIELD(hwmgr->device, CGS_IND_REG__SMC,
			GENERAL_PWRMGT, STATIC_PM_EN, 1);

	return 0;
}

/**
 * smu7_init_power_gate_state - Initialize PowerGating States for different engines
 *
 * @hwmgr:  the address of the powerplay hardware manager.
 * Return:   always 0
 */
static int smu7_init_power_gate_state(struct pp_hwmgr *hwmgr)
{
	struct smu7_hwmgr *data = (struct smu7_hwmgr *)(hwmgr->backend);

	data->uvd_power_gated = false;
	data->vce_power_gated = false;

	return 0;
}

static int smu7_init_sclk_threshold(struct pp_hwmgr *hwmgr)
{
	struct smu7_hwmgr *data = (struct smu7_hwmgr *)(hwmgr->backend);

	data->low_sclk_interrupt_threshold = 0;
	return 0;
}

static int smu7_setup_asic_task(struct pp_hwmgr *hwmgr)
{
	int tmp_result, result = 0;

	smu7_check_mc_firmware(hwmgr);

	tmp_result = smu7_read_clock_registers(hwmgr);
	PP_ASSERT_WITH_CODE((0 == tmp_result),
			"Failed to read clock registers!", result = tmp_result);

	tmp_result = smu7_get_memory_type(hwmgr);
	PP_ASSERT_WITH_CODE((0 == tmp_result),
			"Failed to get memory type!", result = tmp_result);

	tmp_result = smu7_enable_acpi_power_management(hwmgr);
	PP_ASSERT_WITH_CODE((0 == tmp_result),
			"Failed to enable ACPI power management!", result = tmp_result);

	tmp_result = smu7_init_power_gate_state(hwmgr);
	PP_ASSERT_WITH_CODE((0 == tmp_result),
			"Failed to init power gate state!", result = tmp_result);

	tmp_result = smu7_get_mc_microcode_version(hwmgr);
	PP_ASSERT_WITH_CODE((0 == tmp_result),
			"Failed to get MC microcode version!", result = tmp_result);

	tmp_result = smu7_init_sclk_threshold(hwmgr);
	PP_ASSERT_WITH_CODE((0 == tmp_result),
			"Failed to init sclk threshold!", result = tmp_result);

	return result;
}

static int smu7_force_clock_level(struct pp_hwmgr *hwmgr,
		enum pp_clock_type type, uint32_t mask)
{
	struct smu7_hwmgr *data = (struct smu7_hwmgr *)(hwmgr->backend);

	if (mask == 0)
		return -EINVAL;

	switch (type) {
	case PP_SCLK:
		if (!data->sclk_dpm_key_disabled)
			smum_send_msg_to_smc_with_parameter(hwmgr,
					PPSMC_MSG_SCLKDPM_SetEnabledMask,
					data->dpm_level_enable_mask.sclk_dpm_enable_mask & mask,
					NULL);
		break;
	case PP_MCLK:
		if (!data->mclk_dpm_key_disabled)
			smum_send_msg_to_smc_with_parameter(hwmgr,
					PPSMC_MSG_MCLKDPM_SetEnabledMask,
					data->dpm_level_enable_mask.mclk_dpm_enable_mask & mask,
					NULL);
		break;
	case PP_PCIE:
	{
		uint32_t tmp = mask & data->dpm_level_enable_mask.pcie_dpm_enable_mask;

		if (!data->pcie_dpm_key_disabled) {
			if (fls(tmp) != ffs(tmp))
				smum_send_msg_to_smc(hwmgr, PPSMC_MSG_PCIeDPM_UnForceLevel,
						NULL);
			else
				smum_send_msg_to_smc_with_parameter(hwmgr,
					PPSMC_MSG_PCIeDPM_ForceLevel,
					fls(tmp) - 1,
					NULL);
		}
		break;
	}
	default:
		break;
	}

	return 0;
}

static int smu7_print_clock_levels(struct pp_hwmgr *hwmgr,
		enum pp_clock_type type, char *buf)
{
	struct smu7_hwmgr *data = (struct smu7_hwmgr *)(hwmgr->backend);
	struct smu7_single_dpm_table *sclk_table = &(data->dpm_table.sclk_table);
	struct smu7_single_dpm_table *mclk_table = &(data->dpm_table.mclk_table);
	struct smu7_single_dpm_table *pcie_table = &(data->dpm_table.pcie_speed_table);
	struct smu7_odn_dpm_table *odn_table = &(data->odn_dpm_table);
	struct phm_odn_clock_levels *odn_sclk_table = &(odn_table->odn_core_clock_dpm_levels);
	struct phm_odn_clock_levels *odn_mclk_table = &(odn_table->odn_memory_clock_dpm_levels);
	int size = 0;
	uint32_t i, now, clock, pcie_speed;

	phm_get_sysfs_buf(&buf, &size);

	switch (type) {
	case PP_SCLK:
		smum_send_msg_to_smc(hwmgr, PPSMC_MSG_API_GetSclkFrequency, &clock);

		for (i = 0; i < sclk_table->count; i++) {
			if (clock > sclk_table->dpm_levels[i].value)
				continue;
			break;
		}
		now = i;

		for (i = 0; i < sclk_table->count; i++)
			size += sprintf(buf + size, "%d: %uMhz %s\n",
					i, sclk_table->dpm_levels[i].value / 100,
					(i == now) ? "*" : "");
		break;
	case PP_MCLK:
		smum_send_msg_to_smc(hwmgr, PPSMC_MSG_API_GetMclkFrequency, &clock);

		for (i = 0; i < mclk_table->count; i++) {
			if (clock > mclk_table->dpm_levels[i].value)
				continue;
			break;
		}
		now = i;

		for (i = 0; i < mclk_table->count; i++)
			size += sprintf(buf + size, "%d: %uMhz %s\n",
					i, mclk_table->dpm_levels[i].value / 100,
					(i == now) ? "*" : "");
		break;
	case PP_PCIE:
		pcie_speed = smu7_get_current_pcie_speed(hwmgr);
		for (i = 0; i < pcie_table->count; i++) {
			if (pcie_speed != pcie_table->dpm_levels[i].value)
				continue;
			break;
		}
		now = i;

		for (i = 0; i < pcie_table->count; i++)
			size += sprintf(buf + size, "%d: %s %s\n", i,
					(pcie_table->dpm_levels[i].value == 0) ? "2.5GT/s, x8" :
					(pcie_table->dpm_levels[i].value == 1) ? "5.0GT/s, x16" :
					(pcie_table->dpm_levels[i].value == 2) ? "8.0GT/s, x16" : "",
					(i == now) ? "*" : "");
		break;
	case OD_SCLK:
		if (hwmgr->od_enabled) {
<<<<<<< HEAD
			size += sysfs_emit_at(buf, size, "%s:\n", "OD_SCLK");
=======
			size += sprintf(buf + size, "%s:\n", "OD_SCLK");
>>>>>>> 8590222e
			for (i = 0; i < odn_sclk_table->num_of_pl; i++)
				size += sprintf(buf + size, "%d: %10uMHz %10umV\n",
					i, odn_sclk_table->entries[i].clock/100,
					odn_sclk_table->entries[i].vddc);
		}
		break;
	case OD_MCLK:
		if (hwmgr->od_enabled) {
<<<<<<< HEAD
			size += sysfs_emit_at(buf, size, "%s:\n", "OD_MCLK");
=======
			size += sprintf(buf + size, "%s:\n", "OD_MCLK");
>>>>>>> 8590222e
			for (i = 0; i < odn_mclk_table->num_of_pl; i++)
				size += sprintf(buf + size, "%d: %10uMHz %10umV\n",
					i, odn_mclk_table->entries[i].clock/100,
					odn_mclk_table->entries[i].vddc);
		}
		break;
	case OD_RANGE:
		if (hwmgr->od_enabled) {
<<<<<<< HEAD
			size += sysfs_emit_at(buf, size, "%s:\n", "OD_RANGE");
			size += sysfs_emit_at(buf, size, "SCLK: %7uMHz %10uMHz\n",
=======
			size += sprintf(buf + size, "%s:\n", "OD_RANGE");
			size += sprintf(buf + size, "SCLK: %7uMHz %10uMHz\n",
>>>>>>> 8590222e
				data->golden_dpm_table.sclk_table.dpm_levels[0].value/100,
				hwmgr->platform_descriptor.overdriveLimit.engineClock/100);
			size += sprintf(buf + size, "MCLK: %7uMHz %10uMHz\n",
				data->golden_dpm_table.mclk_table.dpm_levels[0].value/100,
				hwmgr->platform_descriptor.overdriveLimit.memoryClock/100);
			size += sprintf(buf + size, "VDDC: %7umV %11umV\n",
				data->odn_dpm_table.min_vddc,
				data->odn_dpm_table.max_vddc);
		}
		break;
	default:
		break;
	}
	return size;
}

static void smu7_set_fan_control_mode(struct pp_hwmgr *hwmgr, uint32_t mode)
{
	switch (mode) {
	case AMD_FAN_CTRL_NONE:
		smu7_fan_ctrl_set_fan_speed_pwm(hwmgr, 255);
		break;
	case AMD_FAN_CTRL_MANUAL:
		if (phm_cap_enabled(hwmgr->platform_descriptor.platformCaps,
			PHM_PlatformCaps_MicrocodeFanControl))
			smu7_fan_ctrl_stop_smc_fan_control(hwmgr);
		break;
	case AMD_FAN_CTRL_AUTO:
		if (!smu7_fan_ctrl_set_static_mode(hwmgr, mode))
			smu7_fan_ctrl_start_smc_fan_control(hwmgr);
		break;
	default:
		break;
	}
}

static uint32_t smu7_get_fan_control_mode(struct pp_hwmgr *hwmgr)
{
	return hwmgr->fan_ctrl_enabled ? AMD_FAN_CTRL_AUTO : AMD_FAN_CTRL_MANUAL;
}

static int smu7_get_sclk_od(struct pp_hwmgr *hwmgr)
{
	struct smu7_hwmgr *data = (struct smu7_hwmgr *)(hwmgr->backend);
	struct smu7_single_dpm_table *sclk_table = &(data->dpm_table.sclk_table);
	struct smu7_single_dpm_table *golden_sclk_table =
			&(data->golden_dpm_table.sclk_table);
	int value = sclk_table->dpm_levels[sclk_table->count - 1].value;
	int golden_value = golden_sclk_table->dpm_levels
			[golden_sclk_table->count - 1].value;

	value -= golden_value;
	value = DIV_ROUND_UP(value * 100, golden_value);

	return value;
}

static int smu7_set_sclk_od(struct pp_hwmgr *hwmgr, uint32_t value)
{
	struct smu7_hwmgr *data = (struct smu7_hwmgr *)(hwmgr->backend);
	struct smu7_single_dpm_table *golden_sclk_table =
			&(data->golden_dpm_table.sclk_table);
	struct pp_power_state  *ps;
	struct smu7_power_state  *smu7_ps;

	if (value > 20)
		value = 20;

	ps = hwmgr->request_ps;

	if (ps == NULL)
		return -EINVAL;

	smu7_ps = cast_phw_smu7_power_state(&ps->hardware);

	smu7_ps->performance_levels[smu7_ps->performance_level_count - 1].engine_clock =
			golden_sclk_table->dpm_levels[golden_sclk_table->count - 1].value *
			value / 100 +
			golden_sclk_table->dpm_levels[golden_sclk_table->count - 1].value;

	return 0;
}

static int smu7_get_mclk_od(struct pp_hwmgr *hwmgr)
{
	struct smu7_hwmgr *data = (struct smu7_hwmgr *)(hwmgr->backend);
	struct smu7_single_dpm_table *mclk_table = &(data->dpm_table.mclk_table);
	struct smu7_single_dpm_table *golden_mclk_table =
			&(data->golden_dpm_table.mclk_table);
        int value = mclk_table->dpm_levels[mclk_table->count - 1].value;
	int golden_value = golden_mclk_table->dpm_levels
			[golden_mclk_table->count - 1].value;

	value -= golden_value;
	value = DIV_ROUND_UP(value * 100, golden_value);

	return value;
}

static int smu7_set_mclk_od(struct pp_hwmgr *hwmgr, uint32_t value)
{
	struct smu7_hwmgr *data = (struct smu7_hwmgr *)(hwmgr->backend);
	struct smu7_single_dpm_table *golden_mclk_table =
			&(data->golden_dpm_table.mclk_table);
	struct pp_power_state  *ps;
	struct smu7_power_state  *smu7_ps;

	if (value > 20)
		value = 20;

	ps = hwmgr->request_ps;

	if (ps == NULL)
		return -EINVAL;

	smu7_ps = cast_phw_smu7_power_state(&ps->hardware);

	smu7_ps->performance_levels[smu7_ps->performance_level_count - 1].memory_clock =
			golden_mclk_table->dpm_levels[golden_mclk_table->count - 1].value *
			value / 100 +
			golden_mclk_table->dpm_levels[golden_mclk_table->count - 1].value;

	return 0;
}


static int smu7_get_sclks(struct pp_hwmgr *hwmgr, struct amd_pp_clocks *clocks)
{
	struct phm_ppt_v1_information *table_info =
			(struct phm_ppt_v1_information *)hwmgr->pptable;
	struct phm_ppt_v1_clock_voltage_dependency_table *dep_sclk_table = NULL;
	struct phm_clock_voltage_dependency_table *sclk_table;
	int i;

	if (hwmgr->pp_table_version == PP_TABLE_V1) {
		if (table_info == NULL || table_info->vdd_dep_on_sclk == NULL)
			return -EINVAL;
		dep_sclk_table = table_info->vdd_dep_on_sclk;
		for (i = 0; i < dep_sclk_table->count; i++)
			clocks->clock[i] = dep_sclk_table->entries[i].clk * 10;
		clocks->count = dep_sclk_table->count;
	} else if (hwmgr->pp_table_version == PP_TABLE_V0) {
		sclk_table = hwmgr->dyn_state.vddc_dependency_on_sclk;
		for (i = 0; i < sclk_table->count; i++)
			clocks->clock[i] = sclk_table->entries[i].clk * 10;
		clocks->count = sclk_table->count;
	}

	return 0;
}

static uint32_t smu7_get_mem_latency(struct pp_hwmgr *hwmgr, uint32_t clk)
{
	struct smu7_hwmgr *data = (struct smu7_hwmgr *)(hwmgr->backend);

	if (clk >= MEM_FREQ_LOW_LATENCY && clk < MEM_FREQ_HIGH_LATENCY)
		return data->mem_latency_high;
	else if (clk >= MEM_FREQ_HIGH_LATENCY)
		return data->mem_latency_low;
	else
		return MEM_LATENCY_ERR;
}

static int smu7_get_mclks(struct pp_hwmgr *hwmgr, struct amd_pp_clocks *clocks)
{
	struct phm_ppt_v1_information *table_info =
			(struct phm_ppt_v1_information *)hwmgr->pptable;
	struct phm_ppt_v1_clock_voltage_dependency_table *dep_mclk_table;
	int i;
	struct phm_clock_voltage_dependency_table *mclk_table;

	if (hwmgr->pp_table_version == PP_TABLE_V1) {
		if (table_info == NULL)
			return -EINVAL;
		dep_mclk_table = table_info->vdd_dep_on_mclk;
		for (i = 0; i < dep_mclk_table->count; i++) {
			clocks->clock[i] = dep_mclk_table->entries[i].clk * 10;
			clocks->latency[i] = smu7_get_mem_latency(hwmgr,
						dep_mclk_table->entries[i].clk);
		}
		clocks->count = dep_mclk_table->count;
	} else if (hwmgr->pp_table_version == PP_TABLE_V0) {
		mclk_table = hwmgr->dyn_state.vddc_dependency_on_mclk;
		for (i = 0; i < mclk_table->count; i++)
			clocks->clock[i] = mclk_table->entries[i].clk * 10;
		clocks->count = mclk_table->count;
	}
	return 0;
}

static int smu7_get_clock_by_type(struct pp_hwmgr *hwmgr, enum amd_pp_clock_type type,
						struct amd_pp_clocks *clocks)
{
	switch (type) {
	case amd_pp_sys_clock:
		smu7_get_sclks(hwmgr, clocks);
		break;
	case amd_pp_mem_clock:
		smu7_get_mclks(hwmgr, clocks);
		break;
	default:
		return -EINVAL;
	}

	return 0;
}

static int smu7_get_sclks_with_latency(struct pp_hwmgr *hwmgr,
				       struct pp_clock_levels_with_latency *clocks)
{
	struct phm_ppt_v1_information *table_info =
			(struct phm_ppt_v1_information *)hwmgr->pptable;
	struct phm_ppt_v1_clock_voltage_dependency_table *dep_sclk_table =
			table_info->vdd_dep_on_sclk;
	int i;

	clocks->num_levels = 0;
	for (i = 0; i < dep_sclk_table->count; i++) {
		if (dep_sclk_table->entries[i].clk) {
			clocks->data[clocks->num_levels].clocks_in_khz =
				dep_sclk_table->entries[i].clk * 10;
			clocks->num_levels++;
		}
	}

	return 0;
}

static int smu7_get_mclks_with_latency(struct pp_hwmgr *hwmgr,
				       struct pp_clock_levels_with_latency *clocks)
{
	struct phm_ppt_v1_information *table_info =
			(struct phm_ppt_v1_information *)hwmgr->pptable;
	struct phm_ppt_v1_clock_voltage_dependency_table *dep_mclk_table =
			table_info->vdd_dep_on_mclk;
	struct smu7_hwmgr *data = (struct smu7_hwmgr *)(hwmgr->backend);
	int i;

	clocks->num_levels = 0;
	data->mclk_latency_table.count = 0;
	for (i = 0; i < dep_mclk_table->count; i++) {
		if (dep_mclk_table->entries[i].clk) {
			clocks->data[clocks->num_levels].clocks_in_khz =
					dep_mclk_table->entries[i].clk * 10;
			data->mclk_latency_table.entries[data->mclk_latency_table.count].frequency =
					dep_mclk_table->entries[i].clk;
			clocks->data[clocks->num_levels].latency_in_us =
				data->mclk_latency_table.entries[data->mclk_latency_table.count].latency =
					smu7_get_mem_latency(hwmgr, dep_mclk_table->entries[i].clk);
			clocks->num_levels++;
			data->mclk_latency_table.count++;
		}
	}

	return 0;
}

static int smu7_get_clock_by_type_with_latency(struct pp_hwmgr *hwmgr,
					       enum amd_pp_clock_type type,
					       struct pp_clock_levels_with_latency *clocks)
{
	if (!(hwmgr->chip_id >= CHIP_POLARIS10 &&
	      hwmgr->chip_id <= CHIP_VEGAM))
		return -EINVAL;

	switch (type) {
	case amd_pp_sys_clock:
		smu7_get_sclks_with_latency(hwmgr, clocks);
		break;
	case amd_pp_mem_clock:
		smu7_get_mclks_with_latency(hwmgr, clocks);
		break;
	default:
		return -EINVAL;
	}

	return 0;
}

static int smu7_set_watermarks_for_clocks_ranges(struct pp_hwmgr *hwmgr,
						 void *clock_range)
{
	struct phm_ppt_v1_information *table_info =
			(struct phm_ppt_v1_information *)hwmgr->pptable;
	struct phm_ppt_v1_clock_voltage_dependency_table *dep_mclk_table =
			table_info->vdd_dep_on_mclk;
	struct phm_ppt_v1_clock_voltage_dependency_table *dep_sclk_table =
			table_info->vdd_dep_on_sclk;
	struct polaris10_smumgr *smu_data =
			(struct polaris10_smumgr *)(hwmgr->smu_backend);
	SMU74_Discrete_DpmTable  *table = &(smu_data->smc_state_table);
	struct dm_pp_wm_sets_with_clock_ranges *watermarks =
			(struct dm_pp_wm_sets_with_clock_ranges *)clock_range;
	uint32_t i, j, k;
	bool valid_entry;

	if (!(hwmgr->chip_id >= CHIP_POLARIS10 &&
	      hwmgr->chip_id <= CHIP_VEGAM))
		return -EINVAL;

	for (i = 0; i < dep_mclk_table->count; i++) {
		for (j = 0; j < dep_sclk_table->count; j++) {
			valid_entry = false;
			for (k = 0; k < watermarks->num_wm_sets; k++) {
				if (dep_sclk_table->entries[i].clk >= watermarks->wm_clk_ranges[k].wm_min_eng_clk_in_khz / 10 &&
				    dep_sclk_table->entries[i].clk < watermarks->wm_clk_ranges[k].wm_max_eng_clk_in_khz / 10 &&
				    dep_mclk_table->entries[i].clk >= watermarks->wm_clk_ranges[k].wm_min_mem_clk_in_khz / 10 &&
				    dep_mclk_table->entries[i].clk < watermarks->wm_clk_ranges[k].wm_max_mem_clk_in_khz / 10) {
					valid_entry = true;
					table->DisplayWatermark[i][j] = watermarks->wm_clk_ranges[k].wm_set_id;
					break;
				}
			}
			PP_ASSERT_WITH_CODE(valid_entry,
					"Clock is not in range of specified clock range for watermark from DAL!  Using highest water mark set.",
					table->DisplayWatermark[i][j] = watermarks->wm_clk_ranges[k - 1].wm_set_id);
		}
	}

	return smu7_copy_bytes_to_smc(hwmgr,
				      smu_data->smu7_data.dpm_table_start + offsetof(SMU74_Discrete_DpmTable, DisplayWatermark),
				      (uint8_t *)table->DisplayWatermark,
				      sizeof(uint8_t) * SMU74_MAX_LEVELS_MEMORY * SMU74_MAX_LEVELS_GRAPHICS,
				      SMC_RAM_END);
}

static int smu7_notify_cac_buffer_info(struct pp_hwmgr *hwmgr,
					uint32_t virtual_addr_low,
					uint32_t virtual_addr_hi,
					uint32_t mc_addr_low,
					uint32_t mc_addr_hi,
					uint32_t size)
{
	struct smu7_hwmgr *data = (struct smu7_hwmgr *)(hwmgr->backend);

	cgs_write_ind_register(hwmgr->device, CGS_IND_REG__SMC,
					data->soft_regs_start +
					smum_get_offsetof(hwmgr,
					SMU_SoftRegisters, DRAM_LOG_ADDR_H),
					mc_addr_hi);

	cgs_write_ind_register(hwmgr->device, CGS_IND_REG__SMC,
					data->soft_regs_start +
					smum_get_offsetof(hwmgr,
					SMU_SoftRegisters, DRAM_LOG_ADDR_L),
					mc_addr_low);

	cgs_write_ind_register(hwmgr->device, CGS_IND_REG__SMC,
					data->soft_regs_start +
					smum_get_offsetof(hwmgr,
					SMU_SoftRegisters, DRAM_LOG_PHY_ADDR_H),
					virtual_addr_hi);

	cgs_write_ind_register(hwmgr->device, CGS_IND_REG__SMC,
					data->soft_regs_start +
					smum_get_offsetof(hwmgr,
					SMU_SoftRegisters, DRAM_LOG_PHY_ADDR_L),
					virtual_addr_low);

	cgs_write_ind_register(hwmgr->device, CGS_IND_REG__SMC,
					data->soft_regs_start +
					smum_get_offsetof(hwmgr,
					SMU_SoftRegisters, DRAM_LOG_BUFF_SIZE),
					size);
	return 0;
}

static int smu7_get_max_high_clocks(struct pp_hwmgr *hwmgr,
					struct amd_pp_simple_clock_info *clocks)
{
	struct smu7_hwmgr *data = (struct smu7_hwmgr *)(hwmgr->backend);
	struct smu7_single_dpm_table *sclk_table = &(data->dpm_table.sclk_table);
	struct smu7_single_dpm_table *mclk_table = &(data->dpm_table.mclk_table);

	if (clocks == NULL)
		return -EINVAL;

	clocks->memory_max_clock = mclk_table->count > 1 ?
				mclk_table->dpm_levels[mclk_table->count-1].value :
				mclk_table->dpm_levels[0].value;
	clocks->engine_max_clock = sclk_table->count > 1 ?
				sclk_table->dpm_levels[sclk_table->count-1].value :
				sclk_table->dpm_levels[0].value;
	return 0;
}

static int smu7_get_thermal_temperature_range(struct pp_hwmgr *hwmgr,
		struct PP_TemperatureRange *thermal_data)
{
	struct smu7_hwmgr *data = (struct smu7_hwmgr *)(hwmgr->backend);
	struct phm_ppt_v1_information *table_info =
			(struct phm_ppt_v1_information *)hwmgr->pptable;

	memcpy(thermal_data, &SMU7ThermalPolicy[0], sizeof(struct PP_TemperatureRange));

	if (hwmgr->pp_table_version == PP_TABLE_V1)
		thermal_data->max = table_info->cac_dtp_table->usSoftwareShutdownTemp *
			PP_TEMPERATURE_UNITS_PER_CENTIGRADES;
	else if (hwmgr->pp_table_version == PP_TABLE_V0)
		thermal_data->max = data->thermal_temp_setting.temperature_shutdown *
			PP_TEMPERATURE_UNITS_PER_CENTIGRADES;

	return 0;
}

static bool smu7_check_clk_voltage_valid(struct pp_hwmgr *hwmgr,
					enum PP_OD_DPM_TABLE_COMMAND type,
					uint32_t clk,
					uint32_t voltage)
{
	struct smu7_hwmgr *data = (struct smu7_hwmgr *)(hwmgr->backend);

	if (voltage < data->odn_dpm_table.min_vddc || voltage > data->odn_dpm_table.max_vddc) {
		pr_info("OD voltage is out of range [%d - %d] mV\n",
						data->odn_dpm_table.min_vddc,
						data->odn_dpm_table.max_vddc);
		return false;
	}

	if (type == PP_OD_EDIT_SCLK_VDDC_TABLE) {
		if (data->golden_dpm_table.sclk_table.dpm_levels[0].value > clk ||
			hwmgr->platform_descriptor.overdriveLimit.engineClock < clk) {
			pr_info("OD engine clock is out of range [%d - %d] MHz\n",
				data->golden_dpm_table.sclk_table.dpm_levels[0].value/100,
				hwmgr->platform_descriptor.overdriveLimit.engineClock/100);
			return false;
		}
	} else if (type == PP_OD_EDIT_MCLK_VDDC_TABLE) {
		if (data->golden_dpm_table.mclk_table.dpm_levels[0].value > clk ||
			hwmgr->platform_descriptor.overdriveLimit.memoryClock < clk) {
			pr_info("OD memory clock is out of range [%d - %d] MHz\n",
				data->golden_dpm_table.mclk_table.dpm_levels[0].value/100,
				hwmgr->platform_descriptor.overdriveLimit.memoryClock/100);
			return false;
		}
	} else {
		return false;
	}

	return true;
}

static int smu7_odn_edit_dpm_table(struct pp_hwmgr *hwmgr,
					enum PP_OD_DPM_TABLE_COMMAND type,
					long *input, uint32_t size)
{
	uint32_t i;
	struct phm_odn_clock_levels *podn_dpm_table_in_backend = NULL;
	struct smu7_odn_clock_voltage_dependency_table *podn_vdd_dep_in_backend = NULL;
	struct smu7_hwmgr *data = (struct smu7_hwmgr *)(hwmgr->backend);

	uint32_t input_clk;
	uint32_t input_vol;
	uint32_t input_level;

	PP_ASSERT_WITH_CODE(input, "NULL user input for clock and voltage",
				return -EINVAL);

	if (!hwmgr->od_enabled) {
		pr_info("OverDrive feature not enabled\n");
		return -EINVAL;
	}

	if (PP_OD_EDIT_SCLK_VDDC_TABLE == type) {
		podn_dpm_table_in_backend = &data->odn_dpm_table.odn_core_clock_dpm_levels;
		podn_vdd_dep_in_backend = &data->odn_dpm_table.vdd_dependency_on_sclk;
		PP_ASSERT_WITH_CODE((podn_dpm_table_in_backend && podn_vdd_dep_in_backend),
				"Failed to get ODN SCLK and Voltage tables",
				return -EINVAL);
	} else if (PP_OD_EDIT_MCLK_VDDC_TABLE == type) {
		podn_dpm_table_in_backend = &data->odn_dpm_table.odn_memory_clock_dpm_levels;
		podn_vdd_dep_in_backend = &data->odn_dpm_table.vdd_dependency_on_mclk;

		PP_ASSERT_WITH_CODE((podn_dpm_table_in_backend && podn_vdd_dep_in_backend),
			"Failed to get ODN MCLK and Voltage tables",
			return -EINVAL);
	} else if (PP_OD_RESTORE_DEFAULT_TABLE == type) {
		smu7_odn_initial_default_setting(hwmgr);
		return 0;
	} else if (PP_OD_COMMIT_DPM_TABLE == type) {
		smu7_check_dpm_table_updated(hwmgr);
		return 0;
	} else {
		return -EINVAL;
	}

	for (i = 0; i < size; i += 3) {
		if (i + 3 > size || input[i] >= podn_dpm_table_in_backend->num_of_pl) {
			pr_info("invalid clock voltage input \n");
			return 0;
		}
		input_level = input[i];
		input_clk = input[i+1] * 100;
		input_vol = input[i+2];

		if (smu7_check_clk_voltage_valid(hwmgr, type, input_clk, input_vol)) {
			podn_dpm_table_in_backend->entries[input_level].clock = input_clk;
			podn_vdd_dep_in_backend->entries[input_level].clk = input_clk;
			podn_dpm_table_in_backend->entries[input_level].vddc = input_vol;
			podn_vdd_dep_in_backend->entries[input_level].vddc = input_vol;
			podn_vdd_dep_in_backend->entries[input_level].vddgfx = input_vol;
		} else {
			return -EINVAL;
		}
	}

	return 0;
}

static int smu7_get_power_profile_mode(struct pp_hwmgr *hwmgr, char *buf)
{
	struct smu7_hwmgr *data = (struct smu7_hwmgr *)(hwmgr->backend);
	uint32_t i, size = 0;
	uint32_t len;

	static const char *profile_name[7] = {"BOOTUP_DEFAULT",
					"3D_FULL_SCREEN",
					"POWER_SAVING",
					"VIDEO",
					"VR",
					"COMPUTE",
					"CUSTOM"};

	static const char *title[8] = {"NUM",
			"MODE_NAME",
			"SCLK_UP_HYST",
			"SCLK_DOWN_HYST",
			"SCLK_ACTIVE_LEVEL",
			"MCLK_UP_HYST",
			"MCLK_DOWN_HYST",
			"MCLK_ACTIVE_LEVEL"};

	if (!buf)
		return -EINVAL;

	phm_get_sysfs_buf(&buf, &size);

	size += sysfs_emit_at(buf, size, "%s %16s %16s %16s %16s %16s %16s %16s\n",
			title[0], title[1], title[2], title[3],
			title[4], title[5], title[6], title[7]);

	len = ARRAY_SIZE(smu7_profiling);

	for (i = 0; i < len; i++) {
		if (i == hwmgr->power_profile_mode) {
			size += sysfs_emit_at(buf, size, "%3d %14s %s: %8d %16d %16d %16d %16d %16d\n",
			i, profile_name[i], "*",
			data->current_profile_setting.sclk_up_hyst,
			data->current_profile_setting.sclk_down_hyst,
			data->current_profile_setting.sclk_activity,
			data->current_profile_setting.mclk_up_hyst,
			data->current_profile_setting.mclk_down_hyst,
			data->current_profile_setting.mclk_activity);
			continue;
		}
		if (smu7_profiling[i].bupdate_sclk)
			size += sysfs_emit_at(buf, size, "%3d %16s: %8d %16d %16d ",
			i, profile_name[i], smu7_profiling[i].sclk_up_hyst,
			smu7_profiling[i].sclk_down_hyst,
			smu7_profiling[i].sclk_activity);
		else
			size += sysfs_emit_at(buf, size, "%3d %16s: %8s %16s %16s ",
			i, profile_name[i], "-", "-", "-");

		if (smu7_profiling[i].bupdate_mclk)
			size += sysfs_emit_at(buf, size, "%16d %16d %16d\n",
			smu7_profiling[i].mclk_up_hyst,
			smu7_profiling[i].mclk_down_hyst,
			smu7_profiling[i].mclk_activity);
		else
			size += sysfs_emit_at(buf, size, "%16s %16s %16s\n",
			"-", "-", "-");
	}

	return size;
}

static void smu7_patch_compute_profile_mode(struct pp_hwmgr *hwmgr,
					enum PP_SMC_POWER_PROFILE requst)
{
	struct smu7_hwmgr *data = (struct smu7_hwmgr *)(hwmgr->backend);
	uint32_t tmp, level;

	if (requst == PP_SMC_POWER_PROFILE_COMPUTE) {
		if (data->dpm_level_enable_mask.sclk_dpm_enable_mask) {
			level = 0;
			tmp = data->dpm_level_enable_mask.sclk_dpm_enable_mask;
			while (tmp >>= 1)
				level++;
			if (level > 0)
				smu7_force_clock_level(hwmgr, PP_SCLK, 3 << (level-1));
		}
	} else if (hwmgr->power_profile_mode == PP_SMC_POWER_PROFILE_COMPUTE) {
		smu7_force_clock_level(hwmgr, PP_SCLK, data->dpm_level_enable_mask.sclk_dpm_enable_mask);
	}
}

static int smu7_set_power_profile_mode(struct pp_hwmgr *hwmgr, long *input, uint32_t size)
{
	struct smu7_hwmgr *data = (struct smu7_hwmgr *)(hwmgr->backend);
	struct profile_mode_setting tmp;
	enum PP_SMC_POWER_PROFILE mode;

	if (input == NULL)
		return -EINVAL;

	mode = input[size];
	switch (mode) {
	case PP_SMC_POWER_PROFILE_CUSTOM:
		if (size < 8 && size != 0)
			return -EINVAL;
		/* If only CUSTOM is passed in, use the saved values. Check
		 * that we actually have a CUSTOM profile by ensuring that
		 * the "use sclk" or the "use mclk" bits are set
		 */
		tmp = smu7_profiling[PP_SMC_POWER_PROFILE_CUSTOM];
		if (size == 0) {
			if (tmp.bupdate_sclk == 0 && tmp.bupdate_mclk == 0)
				return -EINVAL;
		} else {
			tmp.bupdate_sclk = input[0];
			tmp.sclk_up_hyst = input[1];
			tmp.sclk_down_hyst = input[2];
			tmp.sclk_activity = input[3];
			tmp.bupdate_mclk = input[4];
			tmp.mclk_up_hyst = input[5];
			tmp.mclk_down_hyst = input[6];
			tmp.mclk_activity = input[7];
			smu7_profiling[PP_SMC_POWER_PROFILE_CUSTOM] = tmp;
		}
		if (!smum_update_dpm_settings(hwmgr, &tmp)) {
			memcpy(&data->current_profile_setting, &tmp, sizeof(struct profile_mode_setting));
			hwmgr->power_profile_mode = mode;
		}
		break;
	case PP_SMC_POWER_PROFILE_FULLSCREEN3D:
	case PP_SMC_POWER_PROFILE_POWERSAVING:
	case PP_SMC_POWER_PROFILE_VIDEO:
	case PP_SMC_POWER_PROFILE_VR:
	case PP_SMC_POWER_PROFILE_COMPUTE:
		if (mode == hwmgr->power_profile_mode)
			return 0;

		memcpy(&tmp, &smu7_profiling[mode], sizeof(struct profile_mode_setting));
		if (!smum_update_dpm_settings(hwmgr, &tmp)) {
			if (tmp.bupdate_sclk) {
				data->current_profile_setting.bupdate_sclk = tmp.bupdate_sclk;
				data->current_profile_setting.sclk_up_hyst = tmp.sclk_up_hyst;
				data->current_profile_setting.sclk_down_hyst = tmp.sclk_down_hyst;
				data->current_profile_setting.sclk_activity = tmp.sclk_activity;
			}
			if (tmp.bupdate_mclk) {
				data->current_profile_setting.bupdate_mclk = tmp.bupdate_mclk;
				data->current_profile_setting.mclk_up_hyst = tmp.mclk_up_hyst;
				data->current_profile_setting.mclk_down_hyst = tmp.mclk_down_hyst;
				data->current_profile_setting.mclk_activity = tmp.mclk_activity;
			}
			smu7_patch_compute_profile_mode(hwmgr, mode);
			hwmgr->power_profile_mode = mode;
		}
		break;
	default:
		return -EINVAL;
	}

	return 0;
}

static int smu7_get_performance_level(struct pp_hwmgr *hwmgr, const struct pp_hw_power_state *state,
				PHM_PerformanceLevelDesignation designation, uint32_t index,
				PHM_PerformanceLevel *level)
{
	const struct smu7_power_state *ps;
	uint32_t i;

	if (level == NULL || hwmgr == NULL || state == NULL)
		return -EINVAL;

	ps = cast_const_phw_smu7_power_state(state);

	i = index > ps->performance_level_count - 1 ?
			ps->performance_level_count - 1 : index;

	level->coreClock = ps->performance_levels[i].engine_clock;
	level->memory_clock = ps->performance_levels[i].memory_clock;

	return 0;
}

static int smu7_power_off_asic(struct pp_hwmgr *hwmgr)
{
	int result;

	result = smu7_disable_dpm_tasks(hwmgr);
	PP_ASSERT_WITH_CODE((0 == result),
			"[disable_dpm_tasks] Failed to disable DPM!",
			);

	return result;
}

static const struct pp_hwmgr_func smu7_hwmgr_funcs = {
	.backend_init = &smu7_hwmgr_backend_init,
	.backend_fini = &smu7_hwmgr_backend_fini,
	.asic_setup = &smu7_setup_asic_task,
	.dynamic_state_management_enable = &smu7_enable_dpm_tasks,
	.apply_state_adjust_rules = smu7_apply_state_adjust_rules,
	.force_dpm_level = &smu7_force_dpm_level,
	.power_state_set = smu7_set_power_state_tasks,
	.get_power_state_size = smu7_get_power_state_size,
	.get_mclk = smu7_dpm_get_mclk,
	.get_sclk = smu7_dpm_get_sclk,
	.patch_boot_state = smu7_dpm_patch_boot_state,
	.get_pp_table_entry = smu7_get_pp_table_entry,
	.get_num_of_pp_table_entries = smu7_get_number_of_powerplay_table_entries,
	.powerdown_uvd = smu7_powerdown_uvd,
	.powergate_uvd = smu7_powergate_uvd,
	.powergate_vce = smu7_powergate_vce,
	.disable_clock_power_gating = smu7_disable_clock_power_gating,
	.update_clock_gatings = smu7_update_clock_gatings,
	.notify_smc_display_config_after_ps_adjustment = smu7_notify_smc_display_config_after_ps_adjustment,
	.display_config_changed = smu7_display_configuration_changed_task,
	.set_max_fan_pwm_output = smu7_set_max_fan_pwm_output,
	.set_max_fan_rpm_output = smu7_set_max_fan_rpm_output,
	.stop_thermal_controller = smu7_thermal_stop_thermal_controller,
	.get_fan_speed_info = smu7_fan_ctrl_get_fan_speed_info,
	.get_fan_speed_pwm = smu7_fan_ctrl_get_fan_speed_pwm,
	.set_fan_speed_pwm = smu7_fan_ctrl_set_fan_speed_pwm,
	.reset_fan_speed_to_default = smu7_fan_ctrl_reset_fan_speed_to_default,
	.get_fan_speed_rpm = smu7_fan_ctrl_get_fan_speed_rpm,
	.set_fan_speed_rpm = smu7_fan_ctrl_set_fan_speed_rpm,
	.uninitialize_thermal_controller = smu7_thermal_ctrl_uninitialize_thermal_controller,
	.register_irq_handlers = smu7_register_irq_handlers,
	.check_smc_update_required_for_display_configuration = smu7_check_smc_update_required_for_display_configuration,
	.check_states_equal = smu7_check_states_equal,
	.set_fan_control_mode = smu7_set_fan_control_mode,
	.get_fan_control_mode = smu7_get_fan_control_mode,
	.force_clock_level = smu7_force_clock_level,
	.print_clock_levels = smu7_print_clock_levels,
	.powergate_gfx = smu7_powergate_gfx,
	.get_sclk_od = smu7_get_sclk_od,
	.set_sclk_od = smu7_set_sclk_od,
	.get_mclk_od = smu7_get_mclk_od,
	.set_mclk_od = smu7_set_mclk_od,
	.get_clock_by_type = smu7_get_clock_by_type,
	.get_clock_by_type_with_latency = smu7_get_clock_by_type_with_latency,
	.set_watermarks_for_clocks_ranges = smu7_set_watermarks_for_clocks_ranges,
	.read_sensor = smu7_read_sensor,
	.dynamic_state_management_disable = smu7_disable_dpm_tasks,
	.avfs_control = smu7_avfs_control,
	.disable_smc_firmware_ctf = smu7_thermal_disable_alert,
	.start_thermal_controller = smu7_start_thermal_controller,
	.notify_cac_buffer_info = smu7_notify_cac_buffer_info,
	.get_max_high_clocks = smu7_get_max_high_clocks,
	.get_thermal_temperature_range = smu7_get_thermal_temperature_range,
	.odn_edit_dpm_table = smu7_odn_edit_dpm_table,
	.set_power_limit = smu7_set_power_limit,
	.get_power_profile_mode = smu7_get_power_profile_mode,
	.set_power_profile_mode = smu7_set_power_profile_mode,
	.get_performance_level = smu7_get_performance_level,
	.get_asic_baco_capability = smu7_baco_get_capability,
	.get_asic_baco_state = smu7_baco_get_state,
	.set_asic_baco_state = smu7_baco_set_state,
	.power_off_asic = smu7_power_off_asic,
};

uint8_t smu7_get_sleep_divider_id_from_clock(uint32_t clock,
		uint32_t clock_insr)
{
	uint8_t i;
	uint32_t temp;
	uint32_t min = max(clock_insr, (uint32_t)SMU7_MINIMUM_ENGINE_CLOCK);

	PP_ASSERT_WITH_CODE((clock >= min), "Engine clock can't satisfy stutter requirement!", return 0);
	for (i = SMU7_MAX_DEEPSLEEP_DIVIDER_ID;  ; i--) {
		temp = clock >> i;

		if (temp >= min || i == 0)
			break;
	}
	return i;
}

int smu7_init_function_pointers(struct pp_hwmgr *hwmgr)
{
	hwmgr->hwmgr_func = &smu7_hwmgr_funcs;
	if (hwmgr->pp_table_version == PP_TABLE_V0)
		hwmgr->pptable_func = &pptable_funcs;
	else if (hwmgr->pp_table_version == PP_TABLE_V1)
		hwmgr->pptable_func = &pptable_v1_0_funcs;

	return 0;
}<|MERGE_RESOLUTION|>--- conflicted
+++ resolved
@@ -4914,8 +4914,6 @@
 	int size = 0;
 	uint32_t i, now, clock, pcie_speed;
 
-	phm_get_sysfs_buf(&buf, &size);
-
 	switch (type) {
 	case PP_SCLK:
 		smum_send_msg_to_smc(hwmgr, PPSMC_MSG_API_GetSclkFrequency, &clock);
@@ -4965,11 +4963,7 @@
 		break;
 	case OD_SCLK:
 		if (hwmgr->od_enabled) {
-<<<<<<< HEAD
-			size += sysfs_emit_at(buf, size, "%s:\n", "OD_SCLK");
-=======
 			size += sprintf(buf + size, "%s:\n", "OD_SCLK");
->>>>>>> 8590222e
 			for (i = 0; i < odn_sclk_table->num_of_pl; i++)
 				size += sprintf(buf + size, "%d: %10uMHz %10umV\n",
 					i, odn_sclk_table->entries[i].clock/100,
@@ -4978,11 +4972,7 @@
 		break;
 	case OD_MCLK:
 		if (hwmgr->od_enabled) {
-<<<<<<< HEAD
-			size += sysfs_emit_at(buf, size, "%s:\n", "OD_MCLK");
-=======
 			size += sprintf(buf + size, "%s:\n", "OD_MCLK");
->>>>>>> 8590222e
 			for (i = 0; i < odn_mclk_table->num_of_pl; i++)
 				size += sprintf(buf + size, "%d: %10uMHz %10umV\n",
 					i, odn_mclk_table->entries[i].clock/100,
@@ -4991,13 +4981,8 @@
 		break;
 	case OD_RANGE:
 		if (hwmgr->od_enabled) {
-<<<<<<< HEAD
-			size += sysfs_emit_at(buf, size, "%s:\n", "OD_RANGE");
-			size += sysfs_emit_at(buf, size, "SCLK: %7uMHz %10uMHz\n",
-=======
 			size += sprintf(buf + size, "%s:\n", "OD_RANGE");
 			size += sprintf(buf + size, "SCLK: %7uMHz %10uMHz\n",
->>>>>>> 8590222e
 				data->golden_dpm_table.sclk_table.dpm_levels[0].value/100,
 				hwmgr->platform_descriptor.overdriveLimit.engineClock/100);
 			size += sprintf(buf + size, "MCLK: %7uMHz %10uMHz\n",
