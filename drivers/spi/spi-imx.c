--- conflicted
+++ resolved
@@ -56,10 +56,7 @@
 
 /* The maximum  bytes that a sdma BD can transfer.*/
 #define MAX_SDMA_BD_BYTES  (1 << 15)
-<<<<<<< HEAD
-=======
 #define MX51_ECSPI_CTRL_MAX_BURST	512
->>>>>>> bb176f67
 
 enum spi_imx_devtype {
 	IMX1_CSPI,
@@ -229,11 +226,7 @@
 	if (bytes_per_word != 1 && bytes_per_word != 2 && bytes_per_word != 4)
 		return false;
 
-<<<<<<< HEAD
-	for (i = spi_imx_get_fifosize(spi_imx) / 2; i > 0; i--) {
-=======
 	for (i = spi_imx->devtype_data->fifo_size / 2; i > 0; i--) {
->>>>>>> bb176f67
 		if (!(transfer->len % (i * bytes_per_word)))
 			break;
 	}
@@ -1041,14 +1034,6 @@
 	spi_imx->speed_hz  = t->speed_hz;
 
 	/* Initialize the functions for transfer */
-<<<<<<< HEAD
-	if (spi_imx->bits_per_word <= 8) {
-		spi_imx->rx = spi_imx_buf_rx_u8;
-		spi_imx->tx = spi_imx_buf_tx_u8;
-	} else if (spi_imx->bits_per_word <= 16) {
-		spi_imx->rx = spi_imx_buf_rx_u16;
-		spi_imx->tx = spi_imx_buf_tx_u16;
-=======
 	if (spi_imx->devtype_data->dynamic_burst) {
 		u32 mask;
 
@@ -1069,7 +1054,6 @@
 			spi_imx->word_mask = mask << 16 | mask;
 		else
 			spi_imx->word_mask = mask;
->>>>>>> bb176f67
 	} else {
 		if (spi_imx->bits_per_word <= 8) {
 			spi_imx->rx = spi_imx_buf_rx_u8;
