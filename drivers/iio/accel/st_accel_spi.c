--- conflicted
+++ resolved
@@ -126,33 +126,8 @@
 	err = st_sensors_power_enable(indio_dev);
 	if (err)
 		return err;
-<<<<<<< HEAD
-
-	err = st_accel_common_probe(indio_dev);
-	if (err < 0)
-		goto st_accel_power_off;
-
-	return 0;
-
-st_accel_power_off:
-	st_sensors_power_disable(indio_dev);
-
-	return err;
-}
-
-static int st_accel_spi_remove(struct spi_device *spi)
-{
-	struct iio_dev *indio_dev = spi_get_drvdata(spi);
-
-	st_sensors_power_disable(indio_dev);
-
-	st_accel_common_remove(indio_dev);
-
-	return 0;
-=======
 
 	return st_accel_common_probe(indio_dev);
->>>>>>> df0cc57e
 }
 
 static const struct spi_device_id st_accel_id_table[] = {
