// SPDX-License-Identifier: GPL-2.0-only
/*
 * Copyright (c) 2009, Microsoft Corporation.
 *
 * Authors:
 *   Haiyang Zhang <haiyangz@microsoft.com>
 *   Hank Janssen  <hjanssen@microsoft.com>
 */
#define pr_fmt(fmt) KBUILD_MODNAME ": " fmt

#include <linux/kernel.h>
#include <linux/interrupt.h>
#include <linux/sched.h>
#include <linux/wait.h>
#include <linux/mm.h>
#include <linux/slab.h>
#include <linux/list.h>
#include <linux/module.h>
#include <linux/completion.h>
#include <linux/delay.h>
#include <linux/cpu.h>
#include <linux/hyperv.h>
#include <asm/mshyperv.h>

#include "hyperv_vmbus.h"

static void init_vp_index(struct vmbus_channel *channel);

const struct vmbus_device vmbus_devs[] = {
	/* IDE */
	{ .dev_type = HV_IDE,
	  HV_IDE_GUID,
	  .perf_device = true,
	  .allowed_in_isolated = false,
	},

	/* SCSI */
	{ .dev_type = HV_SCSI,
	  HV_SCSI_GUID,
	  .perf_device = true,
	  .allowed_in_isolated = true,
	},

	/* Fibre Channel */
	{ .dev_type = HV_FC,
	  HV_SYNTHFC_GUID,
	  .perf_device = true,
	  .allowed_in_isolated = false,
	},

	/* Synthetic NIC */
	{ .dev_type = HV_NIC,
	  HV_NIC_GUID,
	  .perf_device = true,
	  .allowed_in_isolated = true,
	},

	/* Network Direct */
	{ .dev_type = HV_ND,
	  HV_ND_GUID,
	  .perf_device = true,
	  .allowed_in_isolated = false,
	},

	/* PCIE */
	{ .dev_type = HV_PCIE,
	  HV_PCIE_GUID,
	  .perf_device = false,
	  .allowed_in_isolated = false,
	},

	/* Synthetic Frame Buffer */
	{ .dev_type = HV_FB,
	  HV_SYNTHVID_GUID,
	  .perf_device = false,
	  .allowed_in_isolated = false,
	},

	/* Synthetic Keyboard */
	{ .dev_type = HV_KBD,
	  HV_KBD_GUID,
	  .perf_device = false,
	  .allowed_in_isolated = false,
	},

	/* Synthetic MOUSE */
	{ .dev_type = HV_MOUSE,
	  HV_MOUSE_GUID,
	  .perf_device = false,
	  .allowed_in_isolated = false,
	},

	/* KVP */
	{ .dev_type = HV_KVP,
	  HV_KVP_GUID,
	  .perf_device = false,
	  .allowed_in_isolated = false,
	},

	/* Time Synch */
	{ .dev_type = HV_TS,
	  HV_TS_GUID,
	  .perf_device = false,
	  .allowed_in_isolated = true,
	},

	/* Heartbeat */
	{ .dev_type = HV_HB,
	  HV_HEART_BEAT_GUID,
	  .perf_device = false,
	  .allowed_in_isolated = true,
	},

	/* Shutdown */
	{ .dev_type = HV_SHUTDOWN,
	  HV_SHUTDOWN_GUID,
	  .perf_device = false,
	  .allowed_in_isolated = true,
	},

	/* File copy */
	{ .dev_type = HV_FCOPY,
	  HV_FCOPY_GUID,
	  .perf_device = false,
	  .allowed_in_isolated = false,
	},

	/* Backup */
	{ .dev_type = HV_BACKUP,
	  HV_VSS_GUID,
	  .perf_device = false,
	  .allowed_in_isolated = false,
	},

	/* Dynamic Memory */
	{ .dev_type = HV_DM,
	  HV_DM_GUID,
	  .perf_device = false,
	  .allowed_in_isolated = false,
	},

	/* Unknown GUID */
	{ .dev_type = HV_UNKNOWN,
	  .perf_device = false,
	  .allowed_in_isolated = false,
	},
};

static const struct {
	guid_t guid;
} vmbus_unsupported_devs[] = {
	{ HV_AVMA1_GUID },
	{ HV_AVMA2_GUID },
	{ HV_RDV_GUID	},
};

/*
 * The rescinded channel may be blocked waiting for a response from the host;
 * take care of that.
 */
static void vmbus_rescind_cleanup(struct vmbus_channel *channel)
{
	struct vmbus_channel_msginfo *msginfo;
	unsigned long flags;


	spin_lock_irqsave(&vmbus_connection.channelmsg_lock, flags);
	channel->rescind = true;
	list_for_each_entry(msginfo, &vmbus_connection.chn_msg_list,
				msglistentry) {

		if (msginfo->waiting_channel == channel) {
			complete(&msginfo->waitevent);
			break;
		}
	}
	spin_unlock_irqrestore(&vmbus_connection.channelmsg_lock, flags);
}

static bool is_unsupported_vmbus_devs(const guid_t *guid)
{
	int i;

	for (i = 0; i < ARRAY_SIZE(vmbus_unsupported_devs); i++)
		if (guid_equal(guid, &vmbus_unsupported_devs[i].guid))
			return true;
	return false;
}

static u16 hv_get_dev_type(const struct vmbus_channel *channel)
{
	const guid_t *guid = &channel->offermsg.offer.if_type;
	u16 i;

	if (is_hvsock_channel(channel) || is_unsupported_vmbus_devs(guid))
		return HV_UNKNOWN;

	for (i = HV_IDE; i < HV_UNKNOWN; i++) {
		if (guid_equal(guid, &vmbus_devs[i].guid))
			return i;
	}
	pr_info("Unknown GUID: %pUl\n", guid);
	return i;
}

/**
 * vmbus_prep_negotiate_resp() - Create default response for Negotiate message
 * @icmsghdrp: Pointer to msg header structure
 * @buf: Raw buffer channel data
 * @buflen: Length of the raw buffer channel data.
 * @fw_version: The framework versions we can support.
 * @fw_vercnt: The size of @fw_version.
 * @srv_version: The service versions we can support.
 * @srv_vercnt: The size of @srv_version.
 * @nego_fw_version: The selected framework version.
 * @nego_srv_version: The selected service version.
 *
 * Note: Versions are given in decreasing order.
 *
 * Set up and fill in default negotiate response message.
 * Mainly used by Hyper-V drivers.
 */
bool vmbus_prep_negotiate_resp(struct icmsg_hdr *icmsghdrp, u8 *buf,
				u32 buflen, const int *fw_version, int fw_vercnt,
				const int *srv_version, int srv_vercnt,
				int *nego_fw_version, int *nego_srv_version)
{
	int icframe_major, icframe_minor;
	int icmsg_major, icmsg_minor;
	int fw_major, fw_minor;
	int srv_major, srv_minor;
	int i, j;
	bool found_match = false;
	struct icmsg_negotiate *negop;

	/* Check that there's enough space for icframe_vercnt, icmsg_vercnt */
	if (buflen < ICMSG_HDR + offsetof(struct icmsg_negotiate, reserved)) {
		pr_err_ratelimited("Invalid icmsg negotiate\n");
		return false;
	}

	icmsghdrp->icmsgsize = 0x10;
	negop = (struct icmsg_negotiate *)&buf[ICMSG_HDR];

	icframe_major = negop->icframe_vercnt;
	icframe_minor = 0;

	icmsg_major = negop->icmsg_vercnt;
	icmsg_minor = 0;

	/* Validate negop packet */
	if (icframe_major > IC_VERSION_NEGOTIATION_MAX_VER_COUNT ||
	    icmsg_major > IC_VERSION_NEGOTIATION_MAX_VER_COUNT ||
	    ICMSG_NEGOTIATE_PKT_SIZE(icframe_major, icmsg_major) > buflen) {
		pr_err_ratelimited("Invalid icmsg negotiate - icframe_major: %u, icmsg_major: %u\n",
				   icframe_major, icmsg_major);
		goto fw_error;
	}

	/*
	 * Select the framework version number we will
	 * support.
	 */

	for (i = 0; i < fw_vercnt; i++) {
		fw_major = (fw_version[i] >> 16);
		fw_minor = (fw_version[i] & 0xFFFF);

		for (j = 0; j < negop->icframe_vercnt; j++) {
			if ((negop->icversion_data[j].major == fw_major) &&
			    (negop->icversion_data[j].minor == fw_minor)) {
				icframe_major = negop->icversion_data[j].major;
				icframe_minor = negop->icversion_data[j].minor;
				found_match = true;
				break;
			}
		}

		if (found_match)
			break;
	}

	if (!found_match)
		goto fw_error;

	found_match = false;

	for (i = 0; i < srv_vercnt; i++) {
		srv_major = (srv_version[i] >> 16);
		srv_minor = (srv_version[i] & 0xFFFF);

		for (j = negop->icframe_vercnt;
			(j < negop->icframe_vercnt + negop->icmsg_vercnt);
			j++) {

			if ((negop->icversion_data[j].major == srv_major) &&
				(negop->icversion_data[j].minor == srv_minor)) {

				icmsg_major = negop->icversion_data[j].major;
				icmsg_minor = negop->icversion_data[j].minor;
				found_match = true;
				break;
			}
		}

		if (found_match)
			break;
	}

	/*
	 * Respond with the framework and service
	 * version numbers we can support.
	 */

fw_error:
	if (!found_match) {
		negop->icframe_vercnt = 0;
		negop->icmsg_vercnt = 0;
	} else {
		negop->icframe_vercnt = 1;
		negop->icmsg_vercnt = 1;
	}

	if (nego_fw_version)
		*nego_fw_version = (icframe_major << 16) | icframe_minor;

	if (nego_srv_version)
		*nego_srv_version = (icmsg_major << 16) | icmsg_minor;

	negop->icversion_data[0].major = icframe_major;
	negop->icversion_data[0].minor = icframe_minor;
	negop->icversion_data[1].major = icmsg_major;
	negop->icversion_data[1].minor = icmsg_minor;
	return found_match;
}
EXPORT_SYMBOL_GPL(vmbus_prep_negotiate_resp);

/*
 * alloc_channel - Allocate and initialize a vmbus channel object
 */
static struct vmbus_channel *alloc_channel(void)
{
	struct vmbus_channel *channel;

	channel = kzalloc(sizeof(*channel), GFP_ATOMIC);
	if (!channel)
		return NULL;

	spin_lock_init(&channel->sched_lock);
	init_completion(&channel->rescind_event);

	INIT_LIST_HEAD(&channel->sc_list);

	tasklet_init(&channel->callback_event,
		     vmbus_on_event, (unsigned long)channel);

	hv_ringbuffer_pre_init(channel);

	return channel;
}

/*
 * free_channel - Release the resources used by the vmbus channel object
 */
static void free_channel(struct vmbus_channel *channel)
{
	tasklet_kill(&channel->callback_event);
	vmbus_remove_channel_attr_group(channel);

	kobject_put(&channel->kobj);
}

void vmbus_channel_map_relid(struct vmbus_channel *channel)
{
	if (WARN_ON(channel->offermsg.child_relid >= MAX_CHANNEL_RELIDS))
		return;
	/*
	 * The mapping of the channel's relid is visible from the CPUs that
	 * execute vmbus_chan_sched() by the time that vmbus_chan_sched() will
	 * execute:
	 *
	 *  (a) In the "normal (i.e., not resuming from hibernation)" path,
	 *      the full barrier in smp_store_mb() guarantees that the store
	 *      is propagated to all CPUs before the add_channel_work work
	 *      is queued.  In turn, add_channel_work is queued before the
	 *      channel's ring buffer is allocated/initialized and the
	 *      OPENCHANNEL message for the channel is sent in vmbus_open().
	 *      Hyper-V won't start sending the interrupts for the channel
	 *      before the OPENCHANNEL message is acked.  The memory barrier
	 *      in vmbus_chan_sched() -> sync_test_and_clear_bit() ensures
	 *      that vmbus_chan_sched() must find the channel's relid in
	 *      recv_int_page before retrieving the channel pointer from the
	 *      array of channels.
	 *
	 *  (b) In the "resuming from hibernation" path, the smp_store_mb()
	 *      guarantees that the store is propagated to all CPUs before
	 *      the VMBus connection is marked as ready for the resume event
	 *      (cf. check_ready_for_resume_event()).  The interrupt handler
	 *      of the VMBus driver and vmbus_chan_sched() can not run before
	 *      vmbus_bus_resume() has completed execution (cf. resume_noirq).
	 */
	smp_store_mb(
		vmbus_connection.channels[channel->offermsg.child_relid],
		channel);
}

void vmbus_channel_unmap_relid(struct vmbus_channel *channel)
{
	if (WARN_ON(channel->offermsg.child_relid >= MAX_CHANNEL_RELIDS))
		return;
	WRITE_ONCE(
		vmbus_connection.channels[channel->offermsg.child_relid],
		NULL);
}

static void vmbus_release_relid(u32 relid)
{
	struct vmbus_channel_relid_released msg;
	int ret;

	memset(&msg, 0, sizeof(struct vmbus_channel_relid_released));
	msg.child_relid = relid;
	msg.header.msgtype = CHANNELMSG_RELID_RELEASED;
	ret = vmbus_post_msg(&msg, sizeof(struct vmbus_channel_relid_released),
			     true);

	trace_vmbus_release_relid(&msg, ret);
}

void hv_process_channel_removal(struct vmbus_channel *channel)
{
	lockdep_assert_held(&vmbus_connection.channel_mutex);
	BUG_ON(!channel->rescind);

	/*
	 * hv_process_channel_removal() could find INVALID_RELID only for
	 * hv_sock channels.  See the inline comments in vmbus_onoffer().
	 */
	WARN_ON(channel->offermsg.child_relid == INVALID_RELID &&
		!is_hvsock_channel(channel));

	/*
	 * Upon suspend, an in-use hv_sock channel is removed from the array of
	 * channels and the relid is invalidated.  After hibernation, when the
	 * user-space appplication destroys the channel, it's unnecessary and
	 * unsafe to remove the channel from the array of channels.  See also
	 * the inline comments before the call of vmbus_release_relid() below.
	 */
	if (channel->offermsg.child_relid != INVALID_RELID)
		vmbus_channel_unmap_relid(channel);

	if (channel->primary_channel == NULL)
		list_del(&channel->listentry);
	else
		list_del(&channel->sc_list);

	/*
	 * If this is a "perf" channel, updates the hv_numa_map[] masks so that
	 * init_vp_index() can (re-)use the CPU.
	 */
	if (hv_is_perf_channel(channel))
		hv_clear_alloced_cpu(channel->target_cpu);

	/*
	 * Upon suspend, an in-use hv_sock channel is marked as "rescinded" and
	 * the relid is invalidated; after hibernation, when the user-space app
	 * destroys the channel, the relid is INVALID_RELID, and in this case
	 * it's unnecessary and unsafe to release the old relid, since the same
	 * relid can refer to a completely different channel now.
	 */
	if (channel->offermsg.child_relid != INVALID_RELID)
		vmbus_release_relid(channel->offermsg.child_relid);

	free_channel(channel);
}

void vmbus_free_channels(void)
{
	struct vmbus_channel *channel, *tmp;

	list_for_each_entry_safe(channel, tmp, &vmbus_connection.chn_list,
		listentry) {
		/* hv_process_channel_removal() needs this */
		channel->rescind = true;

		vmbus_device_unregister(channel->device_obj);
	}
}

/* Note: the function can run concurrently for primary/sub channels. */
static void vmbus_add_channel_work(struct work_struct *work)
{
	struct vmbus_channel *newchannel =
		container_of(work, struct vmbus_channel, add_channel_work);
	struct vmbus_channel *primary_channel = newchannel->primary_channel;
	int ret;

	/*
	 * This state is used to indicate a successful open
	 * so that when we do close the channel normally, we
	 * can cleanup properly.
	 */
	newchannel->state = CHANNEL_OPEN_STATE;

	if (primary_channel != NULL) {
		/* newchannel is a sub-channel. */
		struct hv_device *dev = primary_channel->device_obj;

		if (vmbus_add_channel_kobj(dev, newchannel))
			goto err_deq_chan;

		if (primary_channel->sc_creation_callback != NULL)
			primary_channel->sc_creation_callback(newchannel);

		newchannel->probe_done = true;
		return;
	}

	/*
	 * Start the process of binding the primary channel to the driver
	 */
	newchannel->device_obj = vmbus_device_create(
		&newchannel->offermsg.offer.if_type,
		&newchannel->offermsg.offer.if_instance,
		newchannel);
	if (!newchannel->device_obj)
		goto err_deq_chan;

	newchannel->device_obj->device_id = newchannel->device_id;
	/*
	 * Add the new device to the bus. This will kick off device-driver
	 * binding which eventually invokes the device driver's AddDevice()
	 * method.
	 */
	ret = vmbus_device_register(newchannel->device_obj);

	if (ret != 0) {
		pr_err("unable to add child device object (relid %d)\n",
			newchannel->offermsg.child_relid);
		kfree(newchannel->device_obj);
		goto err_deq_chan;
	}

	newchannel->probe_done = true;
	return;

err_deq_chan:
	mutex_lock(&vmbus_connection.channel_mutex);

	/*
	 * We need to set the flag, otherwise
	 * vmbus_onoffer_rescind() can be blocked.
	 */
	newchannel->probe_done = true;

	if (primary_channel == NULL)
		list_del(&newchannel->listentry);
	else
		list_del(&newchannel->sc_list);

	/* vmbus_process_offer() has mapped the channel. */
	vmbus_channel_unmap_relid(newchannel);

	mutex_unlock(&vmbus_connection.channel_mutex);

	vmbus_release_relid(newchannel->offermsg.child_relid);

	free_channel(newchannel);
}

/*
 * vmbus_process_offer - Process the offer by creating a channel/device
 * associated with this offer
 */
static void vmbus_process_offer(struct vmbus_channel *newchannel)
{
	struct vmbus_channel *channel;
	struct workqueue_struct *wq;
	bool fnew = true;

	/*
	 * Synchronize vmbus_process_offer() and CPU hotplugging:
	 *
	 * CPU1				CPU2
	 *
	 * [vmbus_process_offer()]	[Hot removal of the CPU]
	 *
	 * CPU_READ_LOCK		CPUS_WRITE_LOCK
	 * LOAD cpu_online_mask		SEARCH chn_list
	 * STORE target_cpu		LOAD target_cpu
	 * INSERT chn_list		STORE cpu_online_mask
	 * CPUS_READ_UNLOCK		CPUS_WRITE_UNLOCK
	 *
	 * Forbids: CPU1's LOAD from *not* seing CPU2's STORE &&
	 *              CPU2's SEARCH from *not* seeing CPU1's INSERT
	 *
	 * Forbids: CPU2's SEARCH from seeing CPU1's INSERT &&
	 *              CPU2's LOAD from *not* seing CPU1's STORE
	 */
	cpus_read_lock();

	/*
	 * Serializes the modifications of the chn_list list as well as
	 * the accesses to next_numa_node_id in init_vp_index().
	 */
	mutex_lock(&vmbus_connection.channel_mutex);

	list_for_each_entry(channel, &vmbus_connection.chn_list, listentry) {
		if (guid_equal(&channel->offermsg.offer.if_type,
			       &newchannel->offermsg.offer.if_type) &&
		    guid_equal(&channel->offermsg.offer.if_instance,
			       &newchannel->offermsg.offer.if_instance)) {
			fnew = false;
			newchannel->primary_channel = channel;
			break;
		}
	}

	init_vp_index(newchannel);

	/* Remember the channels that should be cleaned up upon suspend. */
	if (is_hvsock_channel(newchannel) || is_sub_channel(newchannel))
		atomic_inc(&vmbus_connection.nr_chan_close_on_suspend);

	/*
	 * Now that we have acquired the channel_mutex,
	 * we can release the potentially racing rescind thread.
	 */
	atomic_dec(&vmbus_connection.offer_in_progress);

	if (fnew) {
		list_add_tail(&newchannel->listentry,
			      &vmbus_connection.chn_list);
	} else {
		/*
		 * Check to see if this is a valid sub-channel.
		 */
		if (newchannel->offermsg.offer.sub_channel_index == 0) {
			mutex_unlock(&vmbus_connection.channel_mutex);
			/*
			 * Don't call free_channel(), because newchannel->kobj
			 * is not initialized yet.
			 */
			kfree(newchannel);
			WARN_ON_ONCE(1);
			return;
		}
		/*
		 * Process the sub-channel.
		 */
		list_add_tail(&newchannel->sc_list, &channel->sc_list);
	}

	vmbus_channel_map_relid(newchannel);

	mutex_unlock(&vmbus_connection.channel_mutex);
	cpus_read_unlock();

	/*
	 * vmbus_process_offer() mustn't call channel->sc_creation_callback()
	 * directly for sub-channels, because sc_creation_callback() ->
	 * vmbus_open() may never get the host's response to the
	 * OPEN_CHANNEL message (the host may rescind a channel at any time,
	 * e.g. in the case of hot removing a NIC), and vmbus_onoffer_rescind()
	 * may not wake up the vmbus_open() as it's blocked due to a non-zero
	 * vmbus_connection.offer_in_progress, and finally we have a deadlock.
	 *
	 * The above is also true for primary channels, if the related device
	 * drivers use sync probing mode by default.
	 *
	 * And, usually the handling of primary channels and sub-channels can
	 * depend on each other, so we should offload them to different
	 * workqueues to avoid possible deadlock, e.g. in sync-probing mode,
	 * NIC1's netvsc_subchan_work() can race with NIC2's netvsc_probe() ->
	 * rtnl_lock(), and causes deadlock: the former gets the rtnl_lock
	 * and waits for all the sub-channels to appear, but the latter
	 * can't get the rtnl_lock and this blocks the handling of
	 * sub-channels.
	 */
	INIT_WORK(&newchannel->add_channel_work, vmbus_add_channel_work);
	wq = fnew ? vmbus_connection.handle_primary_chan_wq :
		    vmbus_connection.handle_sub_chan_wq;
	queue_work(wq, &newchannel->add_channel_work);
}

/*
 * Check if CPUs used by other channels of the same device.
 * It should only be called by init_vp_index().
 */
static bool hv_cpuself_used(u32 cpu, struct vmbus_channel *chn)
{
	struct vmbus_channel *primary = chn->primary_channel;
	struct vmbus_channel *sc;

	lockdep_assert_held(&vmbus_connection.channel_mutex);

	if (!primary)
		return false;

	if (primary->target_cpu == cpu)
		return true;

	list_for_each_entry(sc, &primary->sc_list, sc_list)
		if (sc != chn && sc->target_cpu == cpu)
			return true;

	return false;
}

/*
 * We use this state to statically distribute the channel interrupt load.
 */
static int next_numa_node_id;

/*
 * Starting with Win8, we can statically distribute the incoming
 * channel interrupt load by binding a channel to VCPU.
 *
 * For pre-win8 hosts or non-performance critical channels we assign the
 * VMBUS_CONNECT_CPU.
 *
 * Starting with win8, performance critical channels will be distributed
 * evenly among all the available NUMA nodes.  Once the node is assigned,
 * we will assign the CPU based on a simple round robin scheme.
 */
static void init_vp_index(struct vmbus_channel *channel)
{
	bool perf_chn = hv_is_perf_channel(channel);
	u32 i, ncpu = num_online_cpus();
	cpumask_var_t available_mask;
	struct cpumask *alloced_mask;
	u32 target_cpu;
	int numa_node;

	if ((vmbus_proto_version == VERSION_WS2008) ||
	    (vmbus_proto_version == VERSION_WIN7) || (!perf_chn) ||
	    !alloc_cpumask_var(&available_mask, GFP_KERNEL)) {
		/*
		 * Prior to win8, all channel interrupts are
		 * delivered on VMBUS_CONNECT_CPU.
		 * Also if the channel is not a performance critical
		 * channel, bind it to VMBUS_CONNECT_CPU.
		 * In case alloc_cpumask_var() fails, bind it to
		 * VMBUS_CONNECT_CPU.
		 */
		channel->target_cpu = VMBUS_CONNECT_CPU;
		if (perf_chn)
			hv_set_alloced_cpu(VMBUS_CONNECT_CPU);
		return;
	}

	for (i = 1; i <= ncpu + 1; i++) {
		while (true) {
			numa_node = next_numa_node_id++;
			if (numa_node == nr_node_ids) {
				next_numa_node_id = 0;
				continue;
			}
			if (cpumask_empty(cpumask_of_node(numa_node)))
				continue;
			break;
<<<<<<< HEAD
		}
		alloced_mask = &hv_context.hv_numa_map[numa_node];

		if (cpumask_weight(alloced_mask) ==
		    cpumask_weight(cpumask_of_node(numa_node))) {
			/*
			 * We have cycled through all the CPUs in the node;
			 * reset the alloced map.
			 */
			cpumask_clear(alloced_mask);
		}

=======
		}
		alloced_mask = &hv_context.hv_numa_map[numa_node];

		if (cpumask_weight(alloced_mask) ==
		    cpumask_weight(cpumask_of_node(numa_node))) {
			/*
			 * We have cycled through all the CPUs in the node;
			 * reset the alloced map.
			 */
			cpumask_clear(alloced_mask);
		}

>>>>>>> df0cc57e
		cpumask_xor(available_mask, alloced_mask,
			    cpumask_of_node(numa_node));

		target_cpu = cpumask_first(available_mask);
		cpumask_set_cpu(target_cpu, alloced_mask);

		if (channel->offermsg.offer.sub_channel_index >= ncpu ||
		    i > ncpu || !hv_cpuself_used(target_cpu, channel))
			break;
	}

	channel->target_cpu = target_cpu;

	free_cpumask_var(available_mask);
}

#define UNLOAD_DELAY_UNIT_MS	10		/* 10 milliseconds */
#define UNLOAD_WAIT_MS		(100*1000)	/* 100 seconds */
#define UNLOAD_WAIT_LOOPS	(UNLOAD_WAIT_MS/UNLOAD_DELAY_UNIT_MS)
#define UNLOAD_MSG_MS		(5*1000)	/* Every 5 seconds */
#define UNLOAD_MSG_LOOPS	(UNLOAD_MSG_MS/UNLOAD_DELAY_UNIT_MS)

static void vmbus_wait_for_unload(void)
{
	int cpu;
	void *page_addr;
	struct hv_message *msg;
	struct vmbus_channel_message_header *hdr;
	u32 message_type, i;

	/*
	 * CHANNELMSG_UNLOAD_RESPONSE is always delivered to the CPU which was
	 * used for initial contact or to CPU0 depending on host version. When
	 * we're crashing on a different CPU let's hope that IRQ handler on
	 * the cpu which receives CHANNELMSG_UNLOAD_RESPONSE is still
	 * functional and vmbus_unload_response() will complete
	 * vmbus_connection.unload_event. If not, the last thing we can do is
	 * read message pages for all CPUs directly.
	 *
	 * Wait up to 100 seconds since an Azure host must writeback any dirty
	 * data in its disk cache before the VMbus UNLOAD request will
	 * complete. This flushing has been empirically observed to take up
	 * to 50 seconds in cases with a lot of dirty data, so allow additional
	 * leeway and for inaccuracies in mdelay(). But eventually time out so
	 * that the panic path can't get hung forever in case the response
	 * message isn't seen.
	 */
	for (i = 1; i <= UNLOAD_WAIT_LOOPS; i++) {
		if (completion_done(&vmbus_connection.unload_event))
			goto completed;

		for_each_online_cpu(cpu) {
			struct hv_per_cpu_context *hv_cpu
				= per_cpu_ptr(hv_context.cpu_context, cpu);

			page_addr = hv_cpu->synic_message_page;
			msg = (struct hv_message *)page_addr
				+ VMBUS_MESSAGE_SINT;

			message_type = READ_ONCE(msg->header.message_type);
			if (message_type == HVMSG_NONE)
				continue;

			hdr = (struct vmbus_channel_message_header *)
				msg->u.payload;

			if (hdr->msgtype == CHANNELMSG_UNLOAD_RESPONSE)
				complete(&vmbus_connection.unload_event);

			vmbus_signal_eom(msg, message_type);
		}

		/*
		 * Give a notice periodically so someone watching the
		 * serial output won't think it is completely hung.
		 */
		if (!(i % UNLOAD_MSG_LOOPS))
			pr_notice("Waiting for VMBus UNLOAD to complete\n");

		mdelay(UNLOAD_DELAY_UNIT_MS);
	}
	pr_err("Continuing even though VMBus UNLOAD did not complete\n");

completed:
	/*
	 * We're crashing and already got the UNLOAD_RESPONSE, cleanup all
	 * maybe-pending messages on all CPUs to be able to receive new
	 * messages after we reconnect.
	 */
	for_each_online_cpu(cpu) {
		struct hv_per_cpu_context *hv_cpu
			= per_cpu_ptr(hv_context.cpu_context, cpu);

		page_addr = hv_cpu->synic_message_page;
		msg = (struct hv_message *)page_addr + VMBUS_MESSAGE_SINT;
		msg->header.message_type = HVMSG_NONE;
	}
}

/*
 * vmbus_unload_response - Handler for the unload response.
 */
static void vmbus_unload_response(struct vmbus_channel_message_header *hdr)
{
	/*
	 * This is a global event; just wakeup the waiting thread.
	 * Once we successfully unload, we can cleanup the monitor state.
	 *
	 * NB.  A malicious or compromised Hyper-V could send a spurious
	 * message of type CHANNELMSG_UNLOAD_RESPONSE, and trigger a call
	 * of the complete() below.  Make sure that unload_event has been
	 * initialized by the time this complete() is executed.
	 */
	complete(&vmbus_connection.unload_event);
}

void vmbus_initiate_unload(bool crash)
{
	struct vmbus_channel_message_header hdr;

	if (xchg(&vmbus_connection.conn_state, DISCONNECTED) == DISCONNECTED)
		return;

	/* Pre-Win2012R2 hosts don't support reconnect */
	if (vmbus_proto_version < VERSION_WIN8_1)
		return;

	reinit_completion(&vmbus_connection.unload_event);
	memset(&hdr, 0, sizeof(struct vmbus_channel_message_header));
	hdr.msgtype = CHANNELMSG_UNLOAD;
	vmbus_post_msg(&hdr, sizeof(struct vmbus_channel_message_header),
		       !crash);

	/*
	 * vmbus_initiate_unload() is also called on crash and the crash can be
	 * happening in an interrupt context, where scheduling is impossible.
	 */
	if (!crash)
		wait_for_completion(&vmbus_connection.unload_event);
	else
		vmbus_wait_for_unload();
}

static void check_ready_for_resume_event(void)
{
	/*
	 * If all the old primary channels have been fixed up, then it's safe
	 * to resume.
	 */
	if (atomic_dec_and_test(&vmbus_connection.nr_chan_fixup_on_resume))
		complete(&vmbus_connection.ready_for_resume_event);
}

static void vmbus_setup_channel_state(struct vmbus_channel *channel,
				      struct vmbus_channel_offer_channel *offer)
{
	/*
	 * Setup state for signalling the host.
	 */
	channel->sig_event = VMBUS_EVENT_CONNECTION_ID;

	if (vmbus_proto_version != VERSION_WS2008) {
		channel->is_dedicated_interrupt =
				(offer->is_dedicated_interrupt != 0);
		channel->sig_event = offer->connection_id;
	}

	memcpy(&channel->offermsg, offer,
	       sizeof(struct vmbus_channel_offer_channel));
	channel->monitor_grp = (u8)offer->monitorid / 32;
	channel->monitor_bit = (u8)offer->monitorid % 32;
	channel->device_id = hv_get_dev_type(channel);
}

/*
 * find_primary_channel_by_offer - Get the channel object given the new offer.
 * This is only used in the resume path of hibernation.
 */
static struct vmbus_channel *
find_primary_channel_by_offer(const struct vmbus_channel_offer_channel *offer)
{
	struct vmbus_channel *channel = NULL, *iter;
	const guid_t *inst1, *inst2;

	/* Ignore sub-channel offers. */
	if (offer->offer.sub_channel_index != 0)
		return NULL;

	mutex_lock(&vmbus_connection.channel_mutex);

	list_for_each_entry(iter, &vmbus_connection.chn_list, listentry) {
		inst1 = &iter->offermsg.offer.if_instance;
		inst2 = &offer->offer.if_instance;

		if (guid_equal(inst1, inst2)) {
			channel = iter;
			break;
		}
	}

	mutex_unlock(&vmbus_connection.channel_mutex);

	return channel;
}

static bool vmbus_is_valid_device(const guid_t *guid)
{
	u16 i;

	if (!hv_is_isolation_supported())
		return true;

	for (i = 0; i < ARRAY_SIZE(vmbus_devs); i++) {
		if (guid_equal(guid, &vmbus_devs[i].guid))
			return vmbus_devs[i].allowed_in_isolated;
	}
	return false;
}

/*
 * vmbus_onoffer - Handler for channel offers from vmbus in parent partition.
 *
 */
static void vmbus_onoffer(struct vmbus_channel_message_header *hdr)
{
	struct vmbus_channel_offer_channel *offer;
	struct vmbus_channel *oldchannel, *newchannel;
	size_t offer_sz;

	offer = (struct vmbus_channel_offer_channel *)hdr;

	trace_vmbus_onoffer(offer);

	if (!vmbus_is_valid_device(&offer->offer.if_type)) {
		pr_err_ratelimited("Invalid offer %d from the host supporting isolation\n",
				   offer->child_relid);
		atomic_dec(&vmbus_connection.offer_in_progress);
		return;
	}

	oldchannel = find_primary_channel_by_offer(offer);

	if (oldchannel != NULL) {
		/*
		 * We're resuming from hibernation: all the sub-channel and
		 * hv_sock channels we had before the hibernation should have
		 * been cleaned up, and now we must be seeing a re-offered
		 * primary channel that we had before the hibernation.
		 */

		/*
		 * { Initially: channel relid = INVALID_RELID,
		 *		channels[valid_relid] = NULL }
		 *
		 * CPU1					CPU2
		 *
		 * [vmbus_onoffer()]			[vmbus_device_release()]
		 *
		 * LOCK channel_mutex			LOCK channel_mutex
		 * STORE channel relid = valid_relid	LOAD r1 = channel relid
		 * MAP_RELID channel			if (r1 != INVALID_RELID)
		 * UNLOCK channel_mutex			  UNMAP_RELID channel
		 *					UNLOCK channel_mutex
		 *
		 * Forbids: r1 == valid_relid &&
		 *              channels[valid_relid] == channel
		 *
		 * Note.  r1 can be INVALID_RELID only for an hv_sock channel.
		 * None of the hv_sock channels which were present before the
		 * suspend are re-offered upon the resume.  See the WARN_ON()
		 * in hv_process_channel_removal().
		 */
		mutex_lock(&vmbus_connection.channel_mutex);

		atomic_dec(&vmbus_connection.offer_in_progress);

		WARN_ON(oldchannel->offermsg.child_relid != INVALID_RELID);
		/* Fix up the relid. */
		oldchannel->offermsg.child_relid = offer->child_relid;

		offer_sz = sizeof(*offer);
		if (memcmp(offer, &oldchannel->offermsg, offer_sz) != 0) {
			/*
			 * This is not an error, since the host can also change
			 * the other field(s) of the offer, e.g. on WS RS5
			 * (Build 17763), the offer->connection_id of the
			 * Mellanox VF vmbus device can change when the host
			 * reoffers the device upon resume.
			 */
			pr_debug("vmbus offer changed: relid=%d\n",
				 offer->child_relid);

			print_hex_dump_debug("Old vmbus offer: ",
					     DUMP_PREFIX_OFFSET, 16, 4,
					     &oldchannel->offermsg, offer_sz,
					     false);
			print_hex_dump_debug("New vmbus offer: ",
					     DUMP_PREFIX_OFFSET, 16, 4,
					     offer, offer_sz, false);

			/* Fix up the old channel. */
			vmbus_setup_channel_state(oldchannel, offer);
		}

		/* Add the channel back to the array of channels. */
		vmbus_channel_map_relid(oldchannel);
		check_ready_for_resume_event();

		mutex_unlock(&vmbus_connection.channel_mutex);
		return;
	}

	/* Allocate the channel object and save this offer. */
	newchannel = alloc_channel();
	if (!newchannel) {
		vmbus_release_relid(offer->child_relid);
		atomic_dec(&vmbus_connection.offer_in_progress);
		pr_err("Unable to allocate channel object\n");
		return;
	}

	vmbus_setup_channel_state(newchannel, offer);

	vmbus_process_offer(newchannel);
}

static void check_ready_for_suspend_event(void)
{
	/*
	 * If all the sub-channels or hv_sock channels have been cleaned up,
	 * then it's safe to suspend.
	 */
	if (atomic_dec_and_test(&vmbus_connection.nr_chan_close_on_suspend))
		complete(&vmbus_connection.ready_for_suspend_event);
}

/*
 * vmbus_onoffer_rescind - Rescind offer handler.
 *
 * We queue a work item to process this offer synchronously
 */
static void vmbus_onoffer_rescind(struct vmbus_channel_message_header *hdr)
{
	struct vmbus_channel_rescind_offer *rescind;
	struct vmbus_channel *channel;
	struct device *dev;
	bool clean_up_chan_for_suspend;

	rescind = (struct vmbus_channel_rescind_offer *)hdr;

	trace_vmbus_onoffer_rescind(rescind);

	/*
	 * The offer msg and the corresponding rescind msg
	 * from the host are guranteed to be ordered -
	 * offer comes in first and then the rescind.
	 * Since we process these events in work elements,
	 * and with preemption, we may end up processing
	 * the events out of order.  We rely on the synchronization
	 * provided by offer_in_progress and by channel_mutex for
	 * ordering these events:
	 *
	 * { Initially: offer_in_progress = 1 }
	 *
	 * CPU1				CPU2
	 *
	 * [vmbus_onoffer()]		[vmbus_onoffer_rescind()]
	 *
	 * LOCK channel_mutex		WAIT_ON offer_in_progress == 0
	 * DECREMENT offer_in_progress	LOCK channel_mutex
	 * STORE channels[]		LOAD channels[]
	 * UNLOCK channel_mutex		UNLOCK channel_mutex
	 *
	 * Forbids: CPU2's LOAD from *not* seeing CPU1's STORE
	 */

	while (atomic_read(&vmbus_connection.offer_in_progress) != 0) {
		/*
		 * We wait here until any channel offer is currently
		 * being processed.
		 */
		msleep(1);
	}

	mutex_lock(&vmbus_connection.channel_mutex);
	channel = relid2channel(rescind->child_relid);
	if (channel != NULL) {
		/*
		 * Guarantee that no other instance of vmbus_onoffer_rescind()
		 * has got a reference to the channel object.  Synchronize on
		 * &vmbus_connection.channel_mutex.
		 */
		if (channel->rescind_ref) {
			mutex_unlock(&vmbus_connection.channel_mutex);
			return;
		}
		channel->rescind_ref = true;
	}
	mutex_unlock(&vmbus_connection.channel_mutex);

	if (channel == NULL) {
		/*
		 * We failed in processing the offer message;
		 * we would have cleaned up the relid in that
		 * failure path.
		 */
		return;
	}

	clean_up_chan_for_suspend = is_hvsock_channel(channel) ||
				    is_sub_channel(channel);
	/*
	 * Before setting channel->rescind in vmbus_rescind_cleanup(), we
	 * should make sure the channel callback is not running any more.
	 */
	vmbus_reset_channel_cb(channel);

	/*
	 * Now wait for offer handling to complete.
	 */
	vmbus_rescind_cleanup(channel);
	while (READ_ONCE(channel->probe_done) == false) {
		/*
		 * We wait here until any channel offer is currently
		 * being processed.
		 */
		msleep(1);
	}

	/*
	 * At this point, the rescind handling can proceed safely.
	 */

	if (channel->device_obj) {
		if (channel->chn_rescind_callback) {
			channel->chn_rescind_callback(channel);

			if (clean_up_chan_for_suspend)
				check_ready_for_suspend_event();

			return;
		}
		/*
		 * We will have to unregister this device from the
		 * driver core.
		 */
		dev = get_device(&channel->device_obj->device);
		if (dev) {
			vmbus_device_unregister(channel->device_obj);
			put_device(dev);
		}
	} else if (channel->primary_channel != NULL) {
		/*
		 * Sub-channel is being rescinded. Following is the channel
		 * close sequence when initiated from the driveri (refer to
		 * vmbus_close() for details):
		 * 1. Close all sub-channels first
		 * 2. Then close the primary channel.
		 */
		mutex_lock(&vmbus_connection.channel_mutex);
		if (channel->state == CHANNEL_OPEN_STATE) {
			/*
			 * The channel is currently not open;
			 * it is safe for us to cleanup the channel.
			 */
			hv_process_channel_removal(channel);
		} else {
			complete(&channel->rescind_event);
		}
		mutex_unlock(&vmbus_connection.channel_mutex);
	}

	/* The "channel" may have been freed. Do not access it any longer. */

	if (clean_up_chan_for_suspend)
		check_ready_for_suspend_event();
}

void vmbus_hvsock_device_unregister(struct vmbus_channel *channel)
{
	BUG_ON(!is_hvsock_channel(channel));

	/* We always get a rescind msg when a connection is closed. */
	while (!READ_ONCE(channel->probe_done) || !READ_ONCE(channel->rescind))
		msleep(1);

	vmbus_device_unregister(channel->device_obj);
}
EXPORT_SYMBOL_GPL(vmbus_hvsock_device_unregister);


/*
 * vmbus_onoffers_delivered -
 * This is invoked when all offers have been delivered.
 *
 * Nothing to do here.
 */
static void vmbus_onoffers_delivered(
			struct vmbus_channel_message_header *hdr)
{
}

/*
 * vmbus_onopen_result - Open result handler.
 *
 * This is invoked when we received a response to our channel open request.
 * Find the matching request, copy the response and signal the requesting
 * thread.
 */
static void vmbus_onopen_result(struct vmbus_channel_message_header *hdr)
{
	struct vmbus_channel_open_result *result;
	struct vmbus_channel_msginfo *msginfo;
	struct vmbus_channel_message_header *requestheader;
	struct vmbus_channel_open_channel *openmsg;
	unsigned long flags;

	result = (struct vmbus_channel_open_result *)hdr;

	trace_vmbus_onopen_result(result);

	/*
	 * Find the open msg, copy the result and signal/unblock the wait event
	 */
	spin_lock_irqsave(&vmbus_connection.channelmsg_lock, flags);

	list_for_each_entry(msginfo, &vmbus_connection.chn_msg_list,
				msglistentry) {
		requestheader =
			(struct vmbus_channel_message_header *)msginfo->msg;

		if (requestheader->msgtype == CHANNELMSG_OPENCHANNEL) {
			openmsg =
			(struct vmbus_channel_open_channel *)msginfo->msg;
			if (openmsg->child_relid == result->child_relid &&
			    openmsg->openid == result->openid) {
				memcpy(&msginfo->response.open_result,
				       result,
				       sizeof(
					struct vmbus_channel_open_result));
				complete(&msginfo->waitevent);
				break;
			}
		}
	}
	spin_unlock_irqrestore(&vmbus_connection.channelmsg_lock, flags);
}

/*
 * vmbus_ongpadl_created - GPADL created handler.
 *
 * This is invoked when we received a response to our gpadl create request.
 * Find the matching request, copy the response and signal the requesting
 * thread.
 */
static void vmbus_ongpadl_created(struct vmbus_channel_message_header *hdr)
{
	struct vmbus_channel_gpadl_created *gpadlcreated;
	struct vmbus_channel_msginfo *msginfo;
	struct vmbus_channel_message_header *requestheader;
	struct vmbus_channel_gpadl_header *gpadlheader;
	unsigned long flags;

	gpadlcreated = (struct vmbus_channel_gpadl_created *)hdr;

	trace_vmbus_ongpadl_created(gpadlcreated);

	/*
	 * Find the establish msg, copy the result and signal/unblock the wait
	 * event
	 */
	spin_lock_irqsave(&vmbus_connection.channelmsg_lock, flags);

	list_for_each_entry(msginfo, &vmbus_connection.chn_msg_list,
				msglistentry) {
		requestheader =
			(struct vmbus_channel_message_header *)msginfo->msg;

		if (requestheader->msgtype == CHANNELMSG_GPADL_HEADER) {
			gpadlheader =
			(struct vmbus_channel_gpadl_header *)requestheader;

			if ((gpadlcreated->child_relid ==
			     gpadlheader->child_relid) &&
			    (gpadlcreated->gpadl == gpadlheader->gpadl)) {
				memcpy(&msginfo->response.gpadl_created,
				       gpadlcreated,
				       sizeof(
					struct vmbus_channel_gpadl_created));
				complete(&msginfo->waitevent);
				break;
			}
		}
	}
	spin_unlock_irqrestore(&vmbus_connection.channelmsg_lock, flags);
}

/*
 * vmbus_onmodifychannel_response - Modify Channel response handler.
 *
 * This is invoked when we received a response to our channel modify request.
 * Find the matching request, copy the response and signal the requesting thread.
 */
static void vmbus_onmodifychannel_response(struct vmbus_channel_message_header *hdr)
{
	struct vmbus_channel_modifychannel_response *response;
	struct vmbus_channel_msginfo *msginfo;
	unsigned long flags;

	response = (struct vmbus_channel_modifychannel_response *)hdr;

	trace_vmbus_onmodifychannel_response(response);

	/*
	 * Find the modify msg, copy the response and signal/unblock the wait event.
	 */
	spin_lock_irqsave(&vmbus_connection.channelmsg_lock, flags);

	list_for_each_entry(msginfo, &vmbus_connection.chn_msg_list, msglistentry) {
		struct vmbus_channel_message_header *responseheader =
				(struct vmbus_channel_message_header *)msginfo->msg;

		if (responseheader->msgtype == CHANNELMSG_MODIFYCHANNEL) {
			struct vmbus_channel_modifychannel *modifymsg;

			modifymsg = (struct vmbus_channel_modifychannel *)msginfo->msg;
			if (modifymsg->child_relid == response->child_relid) {
				memcpy(&msginfo->response.modify_response, response,
				       sizeof(*response));
				complete(&msginfo->waitevent);
				break;
			}
		}
	}
	spin_unlock_irqrestore(&vmbus_connection.channelmsg_lock, flags);
}

/*
 * vmbus_ongpadl_torndown - GPADL torndown handler.
 *
 * This is invoked when we received a response to our gpadl teardown request.
 * Find the matching request, copy the response and signal the requesting
 * thread.
 */
static void vmbus_ongpadl_torndown(
			struct vmbus_channel_message_header *hdr)
{
	struct vmbus_channel_gpadl_torndown *gpadl_torndown;
	struct vmbus_channel_msginfo *msginfo;
	struct vmbus_channel_message_header *requestheader;
	struct vmbus_channel_gpadl_teardown *gpadl_teardown;
	unsigned long flags;

	gpadl_torndown = (struct vmbus_channel_gpadl_torndown *)hdr;

	trace_vmbus_ongpadl_torndown(gpadl_torndown);

	/*
	 * Find the open msg, copy the result and signal/unblock the wait event
	 */
	spin_lock_irqsave(&vmbus_connection.channelmsg_lock, flags);

	list_for_each_entry(msginfo, &vmbus_connection.chn_msg_list,
				msglistentry) {
		requestheader =
			(struct vmbus_channel_message_header *)msginfo->msg;

		if (requestheader->msgtype == CHANNELMSG_GPADL_TEARDOWN) {
			gpadl_teardown =
			(struct vmbus_channel_gpadl_teardown *)requestheader;

			if (gpadl_torndown->gpadl == gpadl_teardown->gpadl) {
				memcpy(&msginfo->response.gpadl_torndown,
				       gpadl_torndown,
				       sizeof(
					struct vmbus_channel_gpadl_torndown));
				complete(&msginfo->waitevent);
				break;
			}
		}
	}
	spin_unlock_irqrestore(&vmbus_connection.channelmsg_lock, flags);
}

/*
 * vmbus_onversion_response - Version response handler
 *
 * This is invoked when we received a response to our initiate contact request.
 * Find the matching request, copy the response and signal the requesting
 * thread.
 */
static void vmbus_onversion_response(
		struct vmbus_channel_message_header *hdr)
{
	struct vmbus_channel_msginfo *msginfo;
	struct vmbus_channel_message_header *requestheader;
	struct vmbus_channel_version_response *version_response;
	unsigned long flags;

	version_response = (struct vmbus_channel_version_response *)hdr;

	trace_vmbus_onversion_response(version_response);

	spin_lock_irqsave(&vmbus_connection.channelmsg_lock, flags);

	list_for_each_entry(msginfo, &vmbus_connection.chn_msg_list,
				msglistentry) {
		requestheader =
			(struct vmbus_channel_message_header *)msginfo->msg;

		if (requestheader->msgtype ==
		    CHANNELMSG_INITIATE_CONTACT) {
			memcpy(&msginfo->response.version_response,
			      version_response,
			      sizeof(struct vmbus_channel_version_response));
			complete(&msginfo->waitevent);
		}
	}
	spin_unlock_irqrestore(&vmbus_connection.channelmsg_lock, flags);
}

/* Channel message dispatch table */
const struct vmbus_channel_message_table_entry
channel_message_table[CHANNELMSG_COUNT] = {
	{ CHANNELMSG_INVALID,			0, NULL, 0},
	{ CHANNELMSG_OFFERCHANNEL,		0, vmbus_onoffer,
		sizeof(struct vmbus_channel_offer_channel)},
	{ CHANNELMSG_RESCIND_CHANNELOFFER,	0, vmbus_onoffer_rescind,
		sizeof(struct vmbus_channel_rescind_offer) },
	{ CHANNELMSG_REQUESTOFFERS,		0, NULL, 0},
	{ CHANNELMSG_ALLOFFERS_DELIVERED,	1, vmbus_onoffers_delivered, 0},
	{ CHANNELMSG_OPENCHANNEL,		0, NULL, 0},
	{ CHANNELMSG_OPENCHANNEL_RESULT,	1, vmbus_onopen_result,
		sizeof(struct vmbus_channel_open_result)},
	{ CHANNELMSG_CLOSECHANNEL,		0, NULL, 0},
	{ CHANNELMSG_GPADL_HEADER,		0, NULL, 0},
	{ CHANNELMSG_GPADL_BODY,		0, NULL, 0},
	{ CHANNELMSG_GPADL_CREATED,		1, vmbus_ongpadl_created,
		sizeof(struct vmbus_channel_gpadl_created)},
	{ CHANNELMSG_GPADL_TEARDOWN,		0, NULL, 0},
	{ CHANNELMSG_GPADL_TORNDOWN,		1, vmbus_ongpadl_torndown,
		sizeof(struct vmbus_channel_gpadl_torndown) },
	{ CHANNELMSG_RELID_RELEASED,		0, NULL, 0},
	{ CHANNELMSG_INITIATE_CONTACT,		0, NULL, 0},
	{ CHANNELMSG_VERSION_RESPONSE,		1, vmbus_onversion_response,
		sizeof(struct vmbus_channel_version_response)},
	{ CHANNELMSG_UNLOAD,			0, NULL, 0},
	{ CHANNELMSG_UNLOAD_RESPONSE,		1, vmbus_unload_response, 0},
	{ CHANNELMSG_18,			0, NULL, 0},
	{ CHANNELMSG_19,			0, NULL, 0},
	{ CHANNELMSG_20,			0, NULL, 0},
	{ CHANNELMSG_TL_CONNECT_REQUEST,	0, NULL, 0},
	{ CHANNELMSG_MODIFYCHANNEL,		0, NULL, 0},
	{ CHANNELMSG_TL_CONNECT_RESULT,		0, NULL, 0},
	{ CHANNELMSG_MODIFYCHANNEL_RESPONSE,	1, vmbus_onmodifychannel_response,
		sizeof(struct vmbus_channel_modifychannel_response)},
};

/*
 * vmbus_onmessage - Handler for channel protocol messages.
 *
 * This is invoked in the vmbus worker thread context.
 */
void vmbus_onmessage(struct vmbus_channel_message_header *hdr)
{
	trace_vmbus_on_message(hdr);

	/*
	 * vmbus_on_msg_dpc() makes sure the hdr->msgtype here can not go
	 * out of bound and the message_handler pointer can not be NULL.
	 */
	channel_message_table[hdr->msgtype].message_handler(hdr);
}

/*
 * vmbus_request_offers - Send a request to get all our pending offers.
 */
int vmbus_request_offers(void)
{
	struct vmbus_channel_message_header *msg;
	struct vmbus_channel_msginfo *msginfo;
	int ret;

	msginfo = kmalloc(sizeof(*msginfo) +
			  sizeof(struct vmbus_channel_message_header),
			  GFP_KERNEL);
	if (!msginfo)
		return -ENOMEM;

	msg = (struct vmbus_channel_message_header *)msginfo->msg;

	msg->msgtype = CHANNELMSG_REQUESTOFFERS;

	ret = vmbus_post_msg(msg, sizeof(struct vmbus_channel_message_header),
			     true);

	trace_vmbus_request_offers(ret);

	if (ret != 0) {
		pr_err("Unable to request offers - %d\n", ret);

		goto cleanup;
	}

cleanup:
	kfree(msginfo);

	return ret;
}

void vmbus_set_sc_create_callback(struct vmbus_channel *primary_channel,
				void (*sc_cr_cb)(struct vmbus_channel *new_sc))
{
	primary_channel->sc_creation_callback = sc_cr_cb;
}
EXPORT_SYMBOL_GPL(vmbus_set_sc_create_callback);

void vmbus_set_chn_rescind_callback(struct vmbus_channel *channel,
		void (*chn_rescind_cb)(struct vmbus_channel *))
{
	channel->chn_rescind_callback = chn_rescind_cb;
}
EXPORT_SYMBOL_GPL(vmbus_set_chn_rescind_callback);<|MERGE_RESOLUTION|>--- conflicted
+++ resolved
@@ -759,7 +759,6 @@
 			if (cpumask_empty(cpumask_of_node(numa_node)))
 				continue;
 			break;
-<<<<<<< HEAD
 		}
 		alloced_mask = &hv_context.hv_numa_map[numa_node];
 
@@ -772,20 +771,6 @@
 			cpumask_clear(alloced_mask);
 		}
 
-=======
-		}
-		alloced_mask = &hv_context.hv_numa_map[numa_node];
-
-		if (cpumask_weight(alloced_mask) ==
-		    cpumask_weight(cpumask_of_node(numa_node))) {
-			/*
-			 * We have cycled through all the CPUs in the node;
-			 * reset the alloced map.
-			 */
-			cpumask_clear(alloced_mask);
-		}
-
->>>>>>> df0cc57e
 		cpumask_xor(available_mask, alloced_mask,
 			    cpumask_of_node(numa_node));
 
